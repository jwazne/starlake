--- conflicted
+++ resolved
@@ -132,11 +132,7 @@
       - name: Run tests(workflow)  & Coverage Report On Push
         if: ${{ github.event_name != 'pull_request' || github.event.action == 'ready_for_review' }}
         run: SBT_OPTS="-Xss4M -Xms1g -Xmx4g" sbt ++2.13.14! coverage "testOnly ai.starlake.workflow.*" coverageReport
-<<<<<<< HEAD
-        
-=======
-
->>>>>>> 6a3b8119
+
       - name: Upload coverage to Codecov
         if: ${{ github.event_name != 'pull_request' }}
         uses: codecov/codecov-action@v1
