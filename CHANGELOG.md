--- conflicted
+++ resolved
@@ -17,12 +17,9 @@
 - Order column extraction from extract-schema according to database column order
 - Set domain description if given on bigquery
 - Add the ability to consider empty string as valid value for required String
-<<<<<<< HEAD
 - Apply trim on all numeric during schema extraction. Have higher precedence than the one defined in the template.
-=======
 - **BREAKING CHANGE** Add `normalized_domain` variable for schema extraction. `domain` keep the original name.
 - keep user changes if set in domain's metadata or table information. Domain-template and other rules that apply to it still have higher precedence.
->>>>>>> 6727ab2a
 
 __Bug Fix__:
 - **BREAKING CHANGE**: Make directory mandatory only when feature require it. If you rely on exception while generating YML files from xls and vice-versa for any missing directory, you'll have to change. 
