--- conflicted
+++ resolved
@@ -7,16 +7,11 @@
 - Rejected area supports its own write format (default-rejected-write-format property)
 - Deep JSON & XML files are now validated against the schema
 - Privacy is applied on deep JSON & XML inputs
-<<<<<<< HEAD
 - Domains & Jobs may be defined in subdirectories allowing better metatdata files organization
 - Substitute variables through CLI & env files in views, assertions, presql, main sql and post sql requests
+- Semantic type Date supports dates with _MMM_ month representation [#463]
 - Split reference.conf into multiple files.
 - Support kafka Source & Sink through Spark Streaming
-=======
-- Domains & Jobs may be defined in subdirectories allowing better metatdate files organization
-- Substitute variables through CLI & env files in views, assertions, presql, main sql, post sql requests
-- Semantic type Date supports dates with _MMM_ month representation [#463]
->>>>>>> abc92c7a
 
 __Bug Fix__:
 - Make Jackson lib provided. [#457]
