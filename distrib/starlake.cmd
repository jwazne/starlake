@echo off
setlocal enabledelayedexpansion

set "SCRIPT_DIR=%~dp0"

if "%SL_ROOT%"=="" (
    SET "SL_ROOT=%cd%"
)

IF EXIST "%SCRIPT_DIR%versions.cmd" (
    call "%SCRIPT_DIR%versions.cmd"
) ELSE (
     echo %SCRIPT_DIR%versions.cmd not found.
     goto :eof
)


:: Internal variables
set "SL_ARTIFACT_NAME=starlake-spark3_%SCALA_VERSION%"
set "SPARK_DIR_NAME=spark-%SPARK_VERSION%-bin-hadoop%HADOOP_MAJOR_VERSION%"
set "SPARK_TARGET_FOLDER=%SCRIPT_DIR%bin\spark"
set "DEPS_EXTRA_LIB_FOLDER=%SCRIPT_DIR%bin\deps"
set "STARLAKE_EXTRA_LIB_FOLDER=%SCRIPT_DIR%bin\sl"
if "%SPARK_DRIVER_MEMORY%"=="" set "SPARK_DRIVER_MEMORY=4G"
set "SL_MAIN=ai.starlake.job.Main"
:: set "SL_VALIDATE_ON_LOAD=false"
if not "%SL_VERSION%"=="" SET SL_JAR_NAME=%SL_ARTIFACT_NAME%-%SL_VERSION%-assembly.jar
:: End of internal variables

:: Check if Java is installed using JAVA_HOME env variable

if "%JAVA_HOME%"=="" (
    set "RUNNER=java"
) else (
    set "RUNNER=%JAVA_HOME%\bin\java"
)


if "%~1"=="install" (
    call :launch_setup %*
    echo Installation done. You're ready to enjoy Starlake!
    echo If any errors happen during installation. Please try to install again or open an issue.
) else (
    call :launch_starlake %*
)

goto :eof

:launch_setup
for /f tokens^=2-5^ delims^=.-_^" %%j in ('%RUNNER% -fullversion 2^>^&1') do set "javaVersion=%%j%%k%%l%%m"

:: Check if Java is installed
if "%javaVersion%"=="" (
    echo Java is not installed. Please install Java 11 or above.
    exit /b 1
)

:: Check if Java version is less than 11
if "%javaVersion%" LSS "11000" (
    echo Java version %javaVersion% is not supported. Please install Java 11 or above.
    exit /b 1

)

set setup_url=https://raw.githubusercontent.com/starlake-ai/starlake/master/distrib/Setup.class
curl -s -w -o %SCRIPT_DIR%Setup.class %setup_url%
%RUNNER% -cp %SCRIPT_DIR% Setup %SCRIPT_DIR%
goto :eof



:launch_starlake
<<<<<<< HEAD
PATH|FIND /i "%HADOOP_HOME%\bin"    >nul || SET PATH=%path%;%HADOOP_HOME%\bin
=======

PATH|FIND /i "%HADOOP_HOME%\bin"    >nul || SET PATH=%path%;%HADOOP_HOME%\bin

>>>>>>> d6de3567
if exist %STARLAKE_EXTRA_LIB_FOLDER%\%SL_JAR_NAME% (
    @REM Transform windows path to unix path for java
    set SL_ROOT=!SL_ROOT:\=/!
    set SCRIPT_DIR=%SCRIPT_DIR:\=/%
    set UNIX_SPARK_TARGET_FOLDER=%SPARK_TARGET_FOLDER:\=/%
    set UNIX_DEPS_EXTRA_LIB_FOLDER=%DEPS_EXTRA_LIB_FOLDER:\=/%
    set UNIX_STARLAKE_EXTRA_LIB_FOLDER=%STARLAKE_EXTRA_LIB_FOLDER:\=/%
    echo.
    echo Launching starlake.
    echo - HADOOP_HOME=%HADOOP_HOME%
    echo - JAVA_HOME=%JAVA_HOME%
    echo - SL_ROOT=%SL_ROOT%
    echo - SL_ENV=%SL_ENV%
    echo - SL_MAIN=%SL_MAIN%
    echo - SL_VALIDATE_ON_LOAD=%SL_VALIDATE_ON_LOAD%
    echo - SPARK_DRIVER_MEMORY=%SPARK_DRIVER_MEMORY%
    echo - SL_ROOT=%SL_ROOT%


    if "%SL_DEBUG%" == "" (
        set SPARK_DRIVER_OPTIONS=-Dlog4j.configurationFile=file:///%SCRIPT_DIR%bin/spark/conf/log4j2.properties
        set SPARK_OPTIONS=-Dlog4j.configurationFile="%SPARK_TARGET_FOLDER%\conf\log4j2.properties"
    ) else (
        set SPARK_DRIVER_OPTIONS=-agentlib:jdwp=transport=dt_socket,server=y,suspend=y,address=5005 -Dlog4j.configurationFile=file:///%SPARK_DIR%/conf/log4j2.properties
        set SPARK_OPTIONS=-agentlib:jdwp=transport=dt_socket,server=y,suspend=y,address=5005 -Dlog4j.configurationFile="%SPARK_TARGET_FOLDER%\conf\log4j2.properties"
    )

    if "%SL_DEFAULT_LOADER%" == "native" (
        set JAVA_OPTIONS=^
            --add-opens=java.base/java.lang=ALL-UNNAMED ^
            --add-opens=java.base/java.lang.invoke=ALL-UNNAMED ^
            --add-opens=java.base/java.lang.reflect=ALL-UNNAMED ^
            --add-opens=java.base/java.io=ALL-UNNAMED ^
            --add-opens=java.base/java.net=ALL-UNNAMED ^
            --add-opens=java.base/java.nio=ALL-UNNAMED ^
            --add-opens=java.base/java.util=ALL-UNNAMED ^
            --add-opens=java.base/java.util.concurrent=ALL-UNNAMED ^
            --add-opens=java.base/java.util.concurrent.atomic=ALL-UNNAMED ^
            --add-opens=java.base/sun.nio.ch=ALL-UNNAMED ^
            --add-opens=java.base/sun.nio.cs=ALL-UNNAMED ^
            --add-opens=java.base/sun.security.action=ALL-UNNAMED ^
            --add-opens=java.base/sun.util.calendar=ALL-UNNAMED ^
            --add-opens=java.security.jgss/sun.security.krb5=ALL-UNNAMED

        rem Add any additional options you need for your Java application here
        set JAVA_OPTIONS=!JAVA_OPTS! !JAVA_OPTIONS! !SPARK_OPTIONS!

    ) else (
        set EXTRA_CLASSPATH=%STARLAKE_EXTRA_LIB_FOLDER%\%SL_JAR_NAME%
        set extra_jars=%STARLAKE_EXTRA_LIB_FOLDER%\%SL_JAR_NAME%

        for %%F in ("%DEPS_EXTRA_LIB_FOLDER%\"*.jar) do (
            set "EXTRA_CLASSPATH=!EXTRA_CLASSPATH!;%%F"
            set "EXTRA_JARS=!EXTRA_JARS!,%%F"
        )
        set SPARK_SUBMIT=%SPARK_TARGET_FOLDER%\bin\spark-submit.cmd
        @REM spark-submit cmd handles windows path
        !SPARK_SUBMIT! %SPARK_EXTRA_PACKAGES% --driver-java-options "%JAVA_OPTS% %SPARK_DRIVER_OPTIONS%" %SPARK_CONF_OPTIONS% --driver-class-path "!EXTRA_CLASSPATH!" --class %SL_MAIN% --jars "!EXTRA_JARS!" "%STARLAKE_EXTRA_LIB_FOLDER%\%SL_JAR_NAME%" %*
    )
) else (
    echo "install starlake first using setup.cmd"
)<|MERGE_RESOLUTION|>--- conflicted
+++ resolved
@@ -70,13 +70,7 @@
 
 
 :launch_starlake
-<<<<<<< HEAD
 PATH|FIND /i "%HADOOP_HOME%\bin"    >nul || SET PATH=%path%;%HADOOP_HOME%\bin
-=======
-
-PATH|FIND /i "%HADOOP_HOME%\bin"    >nul || SET PATH=%path%;%HADOOP_HOME%\bin
-
->>>>>>> d6de3567
 if exist %STARLAKE_EXTRA_LIB_FOLDER%\%SL_JAR_NAME% (
     @REM Transform windows path to unix path for java
     set SL_ROOT=!SL_ROOT:\=/!
