--- conflicted
+++ resolved
@@ -37,11 +37,7 @@
 * delimiter : delimiter to use in the export file
 * columns : Column map with the single name attribute
 
-<<<<<<< HEAD
-.. code-block::
-=======
 .. code-block:: none
->>>>>>> b93dc1c9
 
     -- How the data should be exported
     SET ECHO OFF
