/*
 *
 *  * Licensed to the Apache Software Foundation (ASF) under one or more
 *  * contributor license agreements.  See the NOTICE file distributed with
 *  * this work for additional information regarding copyright ownership.
 *  * The ASF licenses this file to You under the Apache License, Version 2.0
 *  * (the "License"); you may not use this file except in compliance with
 *  * the License.  You may obtain a copy of the License at
 *  *
 *  *    http://www.apache.org/licenses/LICENSE-2.0
 *  *
 *  * Unless required by applicable law or agreed to in writing, software
 *  * distributed under the License is distributed on an "AS IS" BASIS,
 *  * WITHOUT WARRANTIES OR CONDITIONS OF ANY KIND, either express or implied.
 *  * See the License for the specific language governing permissions and
 *  * limitations under the License.
 *
 *
 */

import com.typesafe.sbt.GitPlugin.autoImport._
import com.typesafe.sbt.site.SiteScaladocPlugin
import com.typesafe.sbt.site.sphinx.SphinxPlugin
import com.typesafe.sbt.site.sphinx.SphinxPlugin.autoImport.Sphinx
import com.typesafe.sbt.{GitBranchPrompt, GitVersioning}
import org.scalafmt.sbt.ScalafmtPlugin.autoImport.scalafmtOnCompile
import sbt.Keys._
import sbt.{Def, _}
import sbtassembly.AssemblyKeys._
import sbtbuildinfo.BuildInfoPlugin

object Common {

  def enableCometAliases: Seq[Def.Setting[_]] =
    Seq(
      addCommandAlias("cd", "project"), // navigate the projects
      addCommandAlias("cc", ";clean;compile"), // clean and compile
      addCommandAlias("pl", ";clean;publishLocal"), // clean and publish locally
      addCommandAlias("pr", ";clean;publish"), // clean and publish globally
      addCommandAlias(
        "pld",
        ";clean;local:publishLocal;dockerComposeUp"
      ) // clean and publish/launch the docker environment
    ).flatten

  def cometPlugins: Seq[AutoPlugin] = Seq(
    GitVersioning,
    GitBranchPrompt,
    SphinxPlugin,
    SiteScaladocPlugin,
    BuildInfoPlugin
  )

  def gitSettings = Seq(
    git.useGitDescribe := true, {
      val VersionRegex = "v([0-9]+.[0-9]+.[0-9]+)-?(.*)?".r
      git.gitTagToVersionNumber := {
        case VersionRegex(v, "")         => Some(v)
        case VersionRegex(v, "SNAPSHOT") => Some(s"$v-SNAPSHOT")
        case VersionRegex(v, s)          => Some(s"$v-$s-SNAPSHOT")
        case _                           => None
      }
    }
    //    git.gitTagToVersionNumber := { tag: String =>
//      if (tag matches "[0-9]+\\..*") Some(tag)
//      else None
//    }
  )

  def assemlySettings = Seq(
    test in assembly := {},
    mainClass in Compile := Some("com.ebiznext.comet.job.Main")
  )

  def docsSettings = Seq(
    sourceDirectory in Sphinx := baseDirectory.value / "docs"
  )

  def customSettings: Seq[Def.Setting[_]] =
    Seq(
      scalacOptions ++= Seq(
        "-deprecation",
        "-feature",
        "-Xmacro-settings:materialize-derivations",
        "-Ywarn-unused-import",
        "-Xfatal-warnings"
      ),
      testOptions in Test ++= Seq(
        // show full stack traces and test case durations
        Tests.Argument("-oDF"),
        // -v Log "test run started" / "test started" / "test run finished" events on log level "info" instead of "debug".
        // -a Show stack traces a nd exception class name for AssertionErrors.
        Tests.Argument(TestFrameworks.JUnit, "-v", "-a")
      ),
      parallelExecution in Test := false,
      scalafmtOnCompile := true
    ) ++ gitSettings ++ assemlySettings ++ docsSettings

}

object Versions {
  val sparkAvro = "4.0.0"
  val curator = "2.6.0"
<<<<<<< HEAD
  val spark211 = "2.1.0"
  val spark211_240 = "2.4.6"
  val sparXML211_240 = "0.9.0"
  val spark212 = "2.4.6"
  val sparXML212 = "0.9.0"
  val scalatest = "3.1.2"
=======
  val spark2d1 = "2.1.0"
  val spark2d4 = "2.4.7"
  val spark3d0 = "3.0.1"
  val scalatest = "3.2.3"
>>>>>>> 22b1abea
  val springBoot = "2.0.6.RELEASE"
  val typesafeConfig = "1.4.1"
  val scalaLogging = "3.9.2"
  val zookeeper = "3.4.6"
  val jets3t = "0.9.3"
  val hive = "3.1.0"
  val log4s = "1.3.3"
  val betterFiles = "3.9.1"
  val jackson211 = "2.7.9"
  val jackson212 = "2.9.10"
  val jackson312 = "2.10.0"
  val configs = "0.4.4"
  val esHadoop = "7.8.1"
  val scopt = "4.0.0-RC2"
  val sttp = "1.7.2"
  val gcs = "hadoop3-2.1.6"
  val hadoopbq = "hadoop3-1.0.0"
  val bq = "1.120.0"
  val hadoop = "3.2.0"
  val h2 = "1.4.200" // Test only
  val poi = "4.1.2"
  val scalate = "1.9.6"
}

object Resolvers {

  val typeSafe = "Typesafe repository" at "https://repo.typesafe.com/typesafe/releases/"

  val allResolvers = Seq(
    typeSafe
  )

  val googleCloudBigDataMavenRepo = "https://repo1.maven.org/maven2/com/google/cloud/bigdataoss"

}<|MERGE_RESOLUTION|>--- conflicted
+++ resolved
@@ -101,19 +101,12 @@
 object Versions {
   val sparkAvro = "4.0.0"
   val curator = "2.6.0"
-<<<<<<< HEAD
-  val spark211 = "2.1.0"
-  val spark211_240 = "2.4.6"
-  val sparXML211_240 = "0.9.0"
-  val spark212 = "2.4.6"
-  val sparXML212 = "0.9.0"
-  val scalatest = "3.1.2"
-=======
   val spark2d1 = "2.1.0"
   val spark2d4 = "2.4.7"
   val spark3d0 = "3.0.1"
   val scalatest = "3.2.3"
->>>>>>> 22b1abea
+  val sparXML211 = "0.9.0"
+  val sparXML212 = "0.9.0"
   val springBoot = "2.0.6.RELEASE"
   val typesafeConfig = "1.4.1"
   val scalaLogging = "3.9.2"
