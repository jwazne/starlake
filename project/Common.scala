--- conflicted
+++ resolved
@@ -125,13 +125,8 @@
   val akkaHttp = "10.1.14"
 //  val akkaStream = "2.6.12"
   val akkaStream = "2.5.32"
-<<<<<<< HEAD
   val kafkaClients = "2.8.0"
-  val testContainers = "0.39.0"
-=======
-  val kafkaClients = "2.7.0"
   val testContainers = "0.39.3"
->>>>>>> c72d9b6b
   val jsqlparser = "4.0"
 }
 
