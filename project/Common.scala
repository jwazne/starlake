--- conflicted
+++ resolved
@@ -111,15 +111,9 @@
   val betterFiles = "3.9.1"
   val jackson211ForSpark2 = "2.6.7"
   val jackson212ForSpark3 = "2.10.0"
-<<<<<<< HEAD
   val configs = "0.6.1"
-  val esHadoop211 = "7.8.1"
-  val esHadoop212 = "7.12.1"
-=======
-  val configs = "0.4.4"
   val esSpark211 = "7.8.1"
   val esSpark212 = "7.12.1"
->>>>>>> 88873a0c
   val scopt = "4.0.1"
   val sttp = "1.7.2"
   val gcs = "hadoop3-2.2.0"
