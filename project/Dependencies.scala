/*
 *
 *  * Licensed to the Apache Software Foundation (ASF) under one or more
 *  * contributor license agreements.  See the NOTICE file distributed with
 *  * this work for additional information regarding copyright ownership.
 *  * The ASF licenses this file to You under the Apache License, Version 2.0
 *  * (the "License"); you may not use this file except in compliance with
 *  * the License.  You may obtain a copy of the License at
 *  *
 *  *    http://www.apache.org/licenses/LICENSE-2.0
 *  *
 *  * Unless required by applicable law or agreed to in writing, software
 *  * distributed under the License is distributed on an "AS IS" BASIS,
 *  * WITHOUT WARRANTIES OR CONDITIONS OF ANY KIND, either express or implied.
 *  * See the License for the specific language governing permissions and
 *  * limitations under the License.
 *
 *
 */

import sbt.{ExclusionRule, _}

object Dependencies {

  def scalaReflection(scalaVersion: String): Seq[ModuleID] =
    Seq(
      "org.scala-lang" % "scala-reflect" % scalaVersion
    )

  // Exclusions

  val jacksonExclusions = Seq(
    ExclusionRule(organization = "com.fasterxml.jackson.core"),
    ExclusionRule(organization = "com.fasterxml.jackson.databind"),
    ExclusionRule(organization = "com.fasterxml.jackson.jaxrs"),
    ExclusionRule(organization = "com.fasterxml.jackson.module"),
    ExclusionRule(organization = "com.fasterxml.jackson.dataformat", "jackson-dataformat-yaml")
  )

  val jnaExclusions = Seq(ExclusionRule(organization = "net.java.dev.jna"))

  val sparkExclusions = Seq(
    ExclusionRule(organization = "org.apache.spark")
  )

  // Provided

  val jackson212ForSpark3 = Seq(
    "com.fasterxml.jackson.core" % "jackson-core" % Versions.jackson212ForSpark3 % "provided",
    "com.fasterxml.jackson.core" % "jackson-annotations" % Versions.jackson212ForSpark3 % "provided",
    "com.fasterxml.jackson.core" % "jackson-databind" % Versions.jackson212ForSpark3 % "provided",
    "com.fasterxml.jackson.module" %% "jackson-module-scala" % Versions.jackson212ForSpark3 % "provided",
    "com.fasterxml.jackson.dataformat" % "jackson-dataformat-yaml" % Versions.jackson212ForSpark3 % "provided"
  )

  val spark_3d0_forScala_2d12 = Seq(
    "org.apache.spark" %% "spark-core" % Versions.spark3d0 % "provided" exclude ("com.google.guava", "guava") excludeAll (jacksonExclusions: _*),
    "org.apache.spark" %% "spark-sql" % Versions.spark3d0 % "provided" exclude ("com.google.guava", "guava") excludeAll (jacksonExclusions: _*),
    "org.apache.spark" %% "spark-hive" % Versions.spark3d0 % "provided" exclude ("com.google.guava", "guava") excludeAll (jacksonExclusions: _*),
    "org.apache.spark" %% "spark-mllib" % Versions.spark3d0 % "provided" exclude ("com.google.guava", "guava") excludeAll (jacksonExclusions: _*),
    "com.databricks" %% "spark-xml" % Versions.sparkXML,
    "org.apache.spark" %% "spark-sql-kafka-0-10" % Versions.spark3d0,
    "org.apache.spark" %% "spark-avro" % Versions.spark3d0,
    "io.delta" %% "delta-spark" % Versions.deltaSpark3d0 % "provided" exclude ("com.google.guava", "guava") excludeAll (jacksonExclusions: _*)
  )

  val azure = Seq(
    "org.apache.hadoop" % "hadoop-azure" % "3.3.6" % "provided" excludeAll (jacksonExclusions: _*) exclude ("com.google.guava", "guava"),
    "com.microsoft.azure" % "azure-storage" % "8.6.6" % "provided" excludeAll (jacksonExclusions: _*) exclude ("com.google.guava", "guava")
  )

  val hadoop = Seq(
    "org.apache.hadoop" % "hadoop-common" % Versions.hadoop % "provided" excludeAll (jacksonExclusions: _*) exclude ("com.google.guava", "guava"),
    "org.apache.hadoop" % "hadoop-hdfs" % Versions.hadoop % "provided" excludeAll (jacksonExclusions: _*) exclude ("com.google.guava", "guava"),
    "org.apache.hadoop" % "hadoop-yarn-client" % Versions.hadoop % "provided" excludeAll (jacksonExclusions: _*) exclude ("com.google.guava", "guava"),
    "org.apache.hadoop" % "hadoop-mapreduce-client-app" % Versions.hadoop % "provided" excludeAll (jacksonExclusions: _*) exclude ("com.google.guava", "guava"),
    "org.apache.hadoop" % "hadoop-client" % Versions.hadoop % "provided" excludeAll (jacksonExclusions: _*) exclude ("com.google.guava", "guava")
  )

  val snowflake = Seq(
    "net.snowflake" % "snowflake-jdbc" % Versions.snowflakeJDBC % Test,
    "net.snowflake" %% "spark-snowflake" % Versions.snowflakeSpark % Test
  )

  val redshift = Seq(
    "com.amazon.redshift" % "redshift-jdbc42" % Versions.redshiftJDBC % Test
  )

  val scalaTest = Seq(
    "org.scalatest" %% "scalatest" % Versions.scalatest % Test,
    "org.scalatestplus" %% "scalacheck-1-17" % Versions.scalacheckForScalatest % Test
  )

  val h2 = Seq(
    "com.h2database" % "h2" % Versions.h2 % Test
  )

  // Included

  val betterfiles = Seq("com.github.pathikrit" %% "better-files" % Versions.betterFiles)

  val logging = Seq(
    "com.typesafe" % "config" % Versions.typesafeConfig,
    "com.typesafe.scala-logging" %% "scala-logging" % Versions.scalaLogging
  )

  val pureConfig212 =
    Seq(
      "com.github.pureconfig" %% "pureconfig" % Versions.pureConfig212ForSpark3
    )

  val gcsConnectorShadedJar =
    s"${Resolvers.googleCloudBigDataMavenRepo}/gcs-connector/${Versions.gcsConnector}/gcs-connector-${Versions.gcsConnector}-shaded.jar"

  val gcpBigQueryConnectorShadedJar =
    s"${Resolvers.googleCloudBigDataMavenRepo}/bigquery-connector/${Versions.bigqueryConnector}/bigquery-connector-${Versions.bigqueryConnector}-shaded.jar"

  val gcp = Seq(
    "com.google.cloud.bigdataoss" % "gcs-connector" % Versions.gcsConnector from gcsConnectorShadedJar exclude ("javax.jms", "jms") exclude ("com.sun.jdmk", "jmxtools") exclude ("com.sun.jmx", "jmxri") excludeAll (jacksonExclusions: _*) classifier "shaded",
    "com.google.cloud.bigdataoss" % "bigquery-connector" % Versions.bigqueryConnector from gcpBigQueryConnectorShadedJar exclude ("javax.jms", "jms") exclude ("com.sun.jdmk", "jmxtools") exclude ("com.sun.jmx", "jmxri") excludeAll (jacksonExclusions: _*) classifier "shaded",
    "com.google.cloud" % "google-cloud-bigquery" % Versions.bigquery exclude ("javax.jms", "jms") exclude ("com.sun.jdmk", "jmxtools") exclude ("com.sun.jmx", "jmxri") excludeAll (jacksonExclusions: _*),
    // see https://github.com/GoogleCloudDataproc/spark-bigquery-connector/issues/36
    // Add the jar file to spark dependencies
    "com.google.cloud.spark" %% "spark-bigquery-with-dependencies" % Versions.sparkBigqueryWithDependencies % "provided" excludeAll (jacksonExclusions: _*),
    "com.google.cloud" % "google-cloud-datacatalog" % Versions.gcpDataCatalog excludeAll (jacksonExclusions: _*),
    "com.google.cloud" % "google-cloud-logging" % Versions.gcpCloudLogging
  )

  val esSpark212 = Seq(
    "org.elasticsearch" %% "elasticsearch-spark-30" % Versions.esSpark212 % "provided" exclude ("com.google.guava", "guava") excludeAll ((sparkExclusions ++ jacksonExclusions): _*),
    "com.dimafeng" %% "testcontainers-scala-elasticsearch" % Versions.testContainers % Test excludeAll (jnaExclusions: _*)
  )

  val scopt = Seq(
    "com.github.scopt" %% "scopt" % Versions.scopt
  )

  val excelClientApi = Seq(
    "org.apache.poi" % "poi-ooxml" % Versions.poi
  )

  val scalate = Seq(
    "org.scalatra.scalate" %% "scalate-core" % Versions.scalate exclude ("org.scala-lang.modules", "scala-xml_2.12")
  )

  val kafkaClients = Seq(
    "org.apache.kafka" % "kafka-clients" % Versions.kafkaClients,
    "io.confluent" % "kafka-schema-registry-client" % Versions.confluentVersion % "provided",
    "io.confluent" % "kafka-avro-serializer" % Versions.confluentVersion % "provided",
    "com.dimafeng" %% "testcontainers-scala-scalatest" % Versions.testContainers % Test excludeAll (jnaExclusions: _*),
    "com.dimafeng" %% "testcontainers-scala-kafka" % Versions.testContainers % Test excludeAll (jnaExclusions: _*)
  )

  val bigQueue = Seq("com.leansoft" % "bigqueue" % Versions.bigQueue)

  val jna_apple_arm_testcontainers = Seq(
    "net.java.dev.jna" % "jna" % "5.12.1"
  )

  val pgGcp = Seq(
    "com.google.cloud.sql" % "postgres-socket-factory" % "1.15.2" % Test,
    "com.dimafeng" %% "testcontainers-scala-postgresql" % Versions.testContainers % Test excludeAll (jnaExclusions: _*),
    "org.postgresql" % "postgresql" % "42.7.2" % Test
  )

  val jinja = Seq(
    "com.hubspot.jinjava" % "jinjava" % Versions.jinja excludeAll (jacksonExclusions: _*) exclude ("com.google.guava", "guava") exclude ("org.apache.commons", "commons-lang3")
  )

  val jSqlParser = Seq("com.github.jsqlparser" % "jsqlparser" % Versions.jSqlParser)

<<<<<<< HEAD
  val duckdb = Seq("org.duckdb" % "duckdb_jdbc" % Versions.duckdb % Test)

  val dependencies =
    jna_apple_arm_testcontainers ++ scalate ++ logging ++ betterfiles ++ scalaTest ++ scopt ++ hadoop ++ duckdb ++
    gcp ++ azure ++ h2 ++ excelClientApi ++ kafkaClients ++ jinja ++ jSqlParser ++ pgGcp // ++ bigQueue
=======
  val jsonSchemaValidator = Seq(
    "com.networknt" % "json-schema-validator" % Versions.jsonSchemaValidator excludeAll (jacksonExclusions: _*)
  )

  val dependencies =
    jna_apple_arm_testcontainers ++ scalate ++ logging ++ betterfiles ++ snowflake ++ redshift ++ scalaTest ++ scopt ++ hadoop ++
    gcp ++ azure ++ h2 ++ excelClientApi ++ kafkaClients ++ jinja ++ jSqlParser ++ pgGcp ++ jsonSchemaValidator // ++ bigQueue
>>>>>>> ab66254e
}<|MERGE_RESOLUTION|>--- conflicted
+++ resolved
@@ -151,8 +151,6 @@
     "com.dimafeng" %% "testcontainers-scala-kafka" % Versions.testContainers % Test excludeAll (jnaExclusions: _*)
   )
 
-  val bigQueue = Seq("com.leansoft" % "bigqueue" % Versions.bigQueue)
-
   val jna_apple_arm_testcontainers = Seq(
     "net.java.dev.jna" % "jna" % "5.12.1"
   )
@@ -169,19 +167,14 @@
 
   val jSqlParser = Seq("com.github.jsqlparser" % "jsqlparser" % Versions.jSqlParser)
 
-<<<<<<< HEAD
   val duckdb = Seq("org.duckdb" % "duckdb_jdbc" % Versions.duckdb % Test)
 
-  val dependencies =
-    jna_apple_arm_testcontainers ++ scalate ++ logging ++ betterfiles ++ scalaTest ++ scopt ++ hadoop ++ duckdb ++
-    gcp ++ azure ++ h2 ++ excelClientApi ++ kafkaClients ++ jinja ++ jSqlParser ++ pgGcp // ++ bigQueue
-=======
   val jsonSchemaValidator = Seq(
     "com.networknt" % "json-schema-validator" % Versions.jsonSchemaValidator excludeAll (jacksonExclusions: _*)
   )
 
   val dependencies =
-    jna_apple_arm_testcontainers ++ scalate ++ logging ++ betterfiles ++ snowflake ++ redshift ++ scalaTest ++ scopt ++ hadoop ++
-    gcp ++ azure ++ h2 ++ excelClientApi ++ kafkaClients ++ jinja ++ jSqlParser ++ pgGcp ++ jsonSchemaValidator // ++ bigQueue
->>>>>>> ab66254e
+    jna_apple_arm_testcontainers ++ scalate ++ logging ++ betterfiles ++ snowflake ++ redshift ++ scalaTest ++
+    scopt ++ hadoop ++ duckdb ++ gcp ++ azure ++ h2 ++ excelClientApi ++ kafkaClients ++ jinja ++ jSqlParser ++
+    pgGcp ++ jsonSchemaValidator
 }