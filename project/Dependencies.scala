--- conflicted
+++ resolved
@@ -85,13 +85,8 @@
   val redshift = Seq(
     "com.amazon.redshift" % "redshift-jdbc42" % Versions.redshiftJDBC % Test,
     "io.github.spark-redshift-community" %% "spark-redshift" % "6.2.0-spark_3.5" % Test,
-<<<<<<< HEAD
-    "com.amazonaws" % "aws-java-sdk-bundle" % "1.12.753" % Test,
+    "com.amazonaws" % "aws-java-sdk-bundle" % "1.12.756" % Test,
     "org.apache.hadoop" % "hadoop-aws" % "3.3.6" % Test
-=======
-    "com.amazonaws" % "aws-java-sdk-bundle" % "1.12.756" % Test,
-    "org.apache.hadoop" % "hadoop-aws" % "3.3.4" % Test
->>>>>>> 5543e7bd
   )
 
   val scalaTest = Seq(
