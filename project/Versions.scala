object Versions {
  val curator = "2.6.0"
  val spark3d0 = "3.4.1"
  val scalatest = "3.2.16"
  val sparkXML2d0 = "0.13.0"
  val sparkXML = "0.16.0"
  val springBoot = "2.0.6.RELEASE"
  val typesafeConfig = "1.4.2"
  val scalaLogging = "3.9.5"
  val zookeeper = "3.4.6"
  val jets3t = "0.9.3"
  val hive = "3.1.0"
  val log4s = "1.3.3"
  val betterFiles = "3.9.2"
  val jackson212ForSpark3 = "2.14.2"
  val pureConfig212ForSpark3 = "0.14.0"
  val esSpark212 = "8.9.0"
  val scopt = "4.1.0"
  val gcsConnector = "hadoop3-2.2.16"
  val bigquery = "2.31.1"
  val hadoop = "3.3.6"
  val sparkBigqueryWithDependencies = "0.32.2"
  val bigqueryConnector = "hadoop3-1.2.0"
  val h2 = "2.2.220" // Test only
  val poi = "4.1.2"
  val scalate = "1.9.8"
  val confluentVersion = "7.4.1"
  val kafkaClients = "7.4.1-ce"
  val testContainers = "0.40.17"
<<<<<<< HEAD
  val gcpDataCatalog = "1.28.0"
  val jinja = "2.7.1"
=======
  val gcpDataCatalog = "1.29.0"
  val jinja = "2.7.0"
>>>>>>> 218ec89b
  val snowflakeJDBC = "3.13.30"
  val snowflakeSpark: String = "2.11.3-spark_3.3"
  val sqlParser = "4.6"
  val bigQueue = "0.7.0"
}<|MERGE_RESOLUTION|>--- conflicted
+++ resolved
@@ -27,13 +27,8 @@
   val confluentVersion = "7.4.1"
   val kafkaClients = "7.4.1-ce"
   val testContainers = "0.40.17"
-<<<<<<< HEAD
-  val gcpDataCatalog = "1.28.0"
+  val gcpDataCatalog = "1.29.0"
   val jinja = "2.7.1"
-=======
-  val gcpDataCatalog = "1.29.0"
-  val jinja = "2.7.0"
->>>>>>> 218ec89b
   val snowflakeJDBC = "3.13.30"
   val snowflakeSpark: String = "2.11.3-spark_3.3"
   val sqlParser = "4.6"
