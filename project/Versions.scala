object Versions {
  val curator = "2.6.0"
  val spark2d4 = "2.4.8"
  val spark3d0 = "3.3.0"
  val scalatest = "3.2.13"
  val sparkXML2d0 = "0.13.0"
  val sparkXML = "0.15.0"
  val springBoot = "2.0.6.RELEASE"
  val typesafeConfig = "1.4.2"
  val scalaLogging = "3.9.5"
  val zookeeper = "3.4.6"
  val jets3t = "0.9.3"
  val hive = "3.1.0"
  val log4s = "1.3.3"
  val betterFiles = "3.9.1"
  val jackson211ForSpark2 = "2.6.7"
  val jackson212ForSpark3 = "2.13.3"
  val pureConfig211ForSpark2 = "0.14.0"
  val pureConfig212ForSpark3 = "0.14.0"
  val esSpark211 = "7.17.5"
  val esSpark212 = "8.4.2"
  val scopt = "4.1.0"
<<<<<<< HEAD
  val gcsConnector = "hadoop3-2.2.8"
  val bigquery = "2.14.6"
=======
  val gcsConnector = "hadoop3-2.2.7"
  val bigquery = "2.14.7"
>>>>>>> 7d89d4d8
  val hadoop = "3.3.4"
  val sparkBigqueryWithDependencies = "0.27.0"
  val bigqueryConnector = "hadoop3-1.2.0"
  val h2 = "2.1.214" // Test only
  val poi = "4.1.2"
  val scalate = "1.9.7"
  val confluentVersion = "7.2.1"
  val kafkaClients = "7.2.1-ce"
  val testContainers = "0.40.10"
  val jsqlparser = "4.5"
  val gcpDataCatalog = "1.9.4"
  val silencer = "1.7.11"
  val jinja = "2.6.0"
}<|MERGE_RESOLUTION|>--- conflicted
+++ resolved
@@ -20,13 +20,8 @@
   val esSpark211 = "7.17.5"
   val esSpark212 = "8.4.2"
   val scopt = "4.1.0"
-<<<<<<< HEAD
   val gcsConnector = "hadoop3-2.2.8"
-  val bigquery = "2.14.6"
-=======
-  val gcsConnector = "hadoop3-2.2.7"
   val bigquery = "2.14.7"
->>>>>>> 7d89d4d8
   val hadoop = "3.3.4"
   val sparkBigqueryWithDependencies = "0.27.0"
   val bigqueryConnector = "hadoop3-1.2.0"
