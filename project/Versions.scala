--- conflicted
+++ resolved
@@ -32,12 +32,7 @@
   val kafkaClients = "7.2.1-ce"
   val testContainers = "0.40.10"
   val jsqlparser = "4.5"
-<<<<<<< HEAD
   val gcpDataCatalog = "1.9.4"
-  val silencer = "1.7.9"
-=======
-  val gcpDataCatalog = "1.9.3"
   val silencer = "1.7.11"
->>>>>>> 0bdff6ad
   val jinja = "2.6.0"
 }