object Versions {
  val curator = "2.6.0"
  val spark3d0 = "3.5.0"
<<<<<<< HEAD
  val deltaSpark3d0 = "3.1.0"
  val scalatest = "3.2.17"
=======
  val deltaSpark3d0 = "2.4.0"
  val scalatest = "3.2.18"
>>>>>>> 68417953
  val sparkXML2d0 = "0.13.0"
  val sparkXML = "0.17.0"
  val springBoot = "2.0.6.RELEASE"
  val typesafeConfig = "1.4.2"
  val scalaLogging = "3.9.5"
  val zookeeper = "3.4.6"
  val jets3t = "0.9.3"
  val hive = "3.1.0"
  val log4s = "1.3.3"
  val betterFiles = "3.9.2"
  val jackson212ForSpark3 = "2.15.2"
  val pureConfig212ForSpark3 = "0.14.0"
  val esSpark212 = "8.10.3"
  val scopt = "4.1.0"
  val gcsConnector = "hadoop3-2.2.19"
  val bigquery = "2.37.2"
  val hadoop = "3.3.6"
  val sparkBigqueryWithDependencies = "0.36.1"
  val bigqueryConnector = "hadoop3-1.2.0"
  val h2 = "2.2.224" // Test only
  val poi = "4.1.2"
  val scalate = "1.9.8"
  val kafkaClients = "7.6.0-ce"
  val confluentVersion = "7.6.0"
  val testContainers = "0.41.3"
  val gcpDataCatalog = "1.41.0"
  val gcpCloudLogging = "3.15.17"
  val jinja = "2.7.2"
  val snowflakeJDBC = "3.13.30"
  val snowflakeSpark: String = "2.11.3-spark_3.3"
  val jSqlParser = "4.8"
  val bigQueue = "0.7.0"
}<|MERGE_RESOLUTION|>--- conflicted
+++ resolved
@@ -1,13 +1,8 @@
 object Versions {
   val curator = "2.6.0"
   val spark3d0 = "3.5.0"
-<<<<<<< HEAD
   val deltaSpark3d0 = "3.1.0"
-  val scalatest = "3.2.17"
-=======
-  val deltaSpark3d0 = "2.4.0"
   val scalatest = "3.2.18"
->>>>>>> 68417953
   val sparkXML2d0 = "0.13.0"
   val sparkXML = "0.17.0"
   val springBoot = "2.0.6.RELEASE"
