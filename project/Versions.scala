--- conflicted
+++ resolved
@@ -16,13 +16,8 @@
   val pureConfig212ForSpark3 = "0.14.0"
   val esSpark212 = "8.8.0"
   val scopt = "4.1.0"
-<<<<<<< HEAD
-  val gcsConnector = "hadoop3-2.2.13"
   val bigquery = "2.26.1"
-=======
   val gcsConnector = "hadoop3-2.2.14"
-  val bigquery = "2.25.0"
->>>>>>> 96e1a776
   val hadoop = "3.3.5"
   val sparkBigqueryWithDependencies = "0.30.0"
   val sparkBigqueryConnectorCommon = "0.29.0"
