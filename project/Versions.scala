--- conflicted
+++ resolved
@@ -25,13 +25,8 @@
   val h2 = "2.1.214" // Test only
   val poi = "4.1.2"
   val scalate = "1.9.8"
-<<<<<<< HEAD
-  val confluentVersion = "7.3.3"
   val kafkaClients = "7.4.0-ce"
-=======
   val confluentVersion = "7.4.0"
-  val kafkaClients = "7.3.3-ce"
->>>>>>> a8f6ea91
   val testContainers = "0.40.15"
   val gcpDataCatalog = "1.22.0"
   val jinja = "2.7.0"
