--- conflicted
+++ resolved
@@ -28,13 +28,8 @@
   val h2 = "2.1.214" // Test only
   val poi = "4.1.2"
   val scalate = "1.9.7"
-<<<<<<< HEAD
   val kafkaClients = "7.1.2-ce"
-  val confluentVersion = "7.1.1"
-=======
-  val kafkaClients = "7.1.1-ce"
   val confluentVersion = "7.1.2"
->>>>>>> ba66c364
   val testContainers = "0.40.8"
   val jsqlparser = "4.4"
   val gcpDataCatalog = "1.8.4"
