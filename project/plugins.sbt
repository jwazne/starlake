logLevel := Level.Warn

resolvers += "Typesafe repository" at "https://repo.typesafe.com/typesafe/releases/"

addSbtPlugin("com.typesafe.sbt" % "sbt-native-packager" % "1.3.25")

addSbtPlugin("net.virtual-void" % "sbt-dependency-graph" % "0.10.0-RC1") 
     // version 0.9.2 is incompatible with sbt >= 1.3.x, see https://github.com/jrudolph/sbt-dependency-graph/issues/178

addSbtPlugin("com.eed3si9n" % "sbt-assembly" % "2.1.1")

// Had to rollback to sbt-git 2.0.0 because of a regression during release
addSbtPlugin("com.github.sbt" % "sbt-git" % "2.0.1")

addSbtPlugin("com.typesafe.sbt" % "sbt-site" % "1.3.3")

addSbtPlugin("org.scalameta" % "sbt-scalafmt" % "2.5.0")

addSbtPlugin("com.lightbend" % "sbt-google-cloud-storage" % "0.0.10")

addSbtPlugin("com.github.sbt" % "sbt-release" % "1.1.0")

addSbtPlugin("org.xerial.sbt" % "sbt-sonatype" % "3.9.21")

addSbtPlugin("com.github.sbt" % "sbt-pgp" % "2.2.1")

// provides "sbt dependencyUpdates":
addSbtPlugin("com.timushev.sbt" % "sbt-updates" % "0.6.4")

addSbtPlugin("com.eed3si9n" % "sbt-buildinfo" % "0.11.0")

<<<<<<< HEAD
addSbtPlugin("org.scoverage" % "sbt-scoverage" % "1.9.3")

libraryDependencySchemes ++= Seq(
  "org.scala-lang.modules" %% "scala-xml" % VersionScheme.Always
)
=======
addSbtPlugin("org.scoverage" % "sbt-scoverage" % "2.0.8")
>>>>>>> 5bed7b43
<|MERGE_RESOLUTION|>--- conflicted
+++ resolved
@@ -29,12 +29,8 @@
 
 addSbtPlugin("com.eed3si9n" % "sbt-buildinfo" % "0.11.0")
 
-<<<<<<< HEAD
-addSbtPlugin("org.scoverage" % "sbt-scoverage" % "1.9.3")
+addSbtPlugin("org.scoverage" % "sbt-scoverage" % "2.0.8")
 
 libraryDependencySchemes ++= Seq(
   "org.scala-lang.modules" %% "scala-xml" % VersionScheme.Always
-)
-=======
-addSbtPlugin("org.scoverage" % "sbt-scoverage" % "2.0.8")
->>>>>>> 5bed7b43
+)