
env:
  myConnectionRef: "postgresql"
  loader: "native"
  POSTGRES_HOST: "localhost"
<<<<<<< HEAD
  POSTGRES_PORT: "64329"
=======
  POSTGRES_PORT: "64442"
>>>>>>> ab66254e
  POSTGRES_USER: "test"
  POSTGRES_PASSWORD: "test"
  POSTGRES_DATABASE: "starlake"<|MERGE_RESOLUTION|>--- conflicted
+++ resolved
@@ -3,11 +3,7 @@
   myConnectionRef: "postgresql"
   loader: "native"
   POSTGRES_HOST: "localhost"
-<<<<<<< HEAD
-  POSTGRES_PORT: "64329"
-=======
-  POSTGRES_PORT: "64442"
->>>>>>> ab66254e
+  POSTGRES_PORT: "53717"
   POSTGRES_USER: "test"
   POSTGRES_PASSWORD: "test"
   POSTGRES_DATABASE: "starlake"