--- conflicted
+++ resolved
@@ -167,243 +167,6 @@
   }
 }
 
-<<<<<<< HEAD
-=======
-connections = {
-  "audit": {
-    "format" = "jdbc"
-    #    "mode" = "Append"
-    options = {
-      "url": "jdbc:postgresql://127.0.0.1:5403/comet?user=postgres&password=ficpug-Podbid-7fobnu",
-      "user": "postgres",
-      "password": "ficpug-Podbid-7fobnu",
-      "driver": "org.postgresql.Driver"
-      # driver = "org.h2.Driver"
-    }
-  }
-}
-
-kafka {
-  server-options = {
-    "bootstrap.servers": "localhost:9092"
-  }
-  topics {
-    "logs": {
-      max-read = 0
-      fields = ["key as STRING", "value as STRING", "topic as STRING", "partition as INT", "offset as LONG", "timestamp as TIMESTAMP", "timestampType as INT"]
-      write-format = "parquet"
-      create-potions {
-        "cleanup.policy": "compact"
-      }
-      access-options = {
-        "kafka.bootstrap.servers": "localhost:9092"
-        "bootstrap.servers": "localhost:9092"
-        "key.deserializer": "org.apache.kafka.common.serialization.StringDeserializer",
-        "value.deserializer": "org.apache.kafka.common.serialization.StringDeserializer"
-        "subscribe": "logs"
-      }
-    },
-    "comet_offsets": {
-      max-read = 0
-      partitions = 1
-      replication-factor = 1
-      write-format = "parquet"
-      create-potions {
-        "cleanup.policy": "compact"
-      }
-      access-options = {
-        "kafka.bootstrap.servers": "localhost:9092"
-        "auto.offset.reset": "earliest"
-        "auto.commit.enable": "false"
-        "consumer.timeout.ms": "10"
-        "bootstrap.servers": "localhost:9092"
-        "key.deserializer": "org.apache.kafka.common.serialization.StringDeserializer",
-        "value.deserializer": "org.apache.kafka.common.serialization.StringDeserializer"
-        "subscribe": "comet_offsets"
-      }
-    }
-  }
-}
-
-
-jdbc-engines {
-  h2 {
-    tables = {
-      "audit": {
-        create-sql = """CREATE TABLE IF NOT EXISTS AUDIT (
-                              jobid VARCHAR(255) not NULL,
-                              paths VARCHAR(255) not NULL,
-                              domain VARCHAR(255) not NULL,
-                              schema VARCHAR(255) not NULL,
-                              success BOOLEAN not NULL,
-                              count BIGINT not NULL,
-                              countAccepted BIGINT not NULL,
-                              countRejected BIGINT not NULL,
-                              timestamp TIMESTAMP not NULL,
-                              duration INTEGER not NULL,
-                              message VARCHAR(255) not NULL,
-                              step VARCHAR(255) not NULL
-                             )
-    """
-      },
-      "rejected": {
-        create-sql = """CREATE TABLE IF NOT EXISTS REJECTED (
-                              jobid VARCHAR(255) not NULL,
-                              timestamp TIMESTAMP not NULL,
-                              domain VARCHAR(255) not NULL,
-                              schema VARCHAR(255) not NULL,
-                              error VARCHAR(255) not NULL,
-                              path VARCHAR(255) not NULL
-                             )
-    """
-      },
-      "frequencies": {
-        create-sql = """CREATE TABLE IF NOT EXISTS frequencies (
-            attribute VARCHAR(255) not NULL,
-            category TEXT NULL,
-            count BIGINT not NULL,
-            frequency DOUBLE PRECISION NULL,
-            jobId VARCHAR(255) not NULL,
-            domain VARCHAR(255) not NULL,
-            schema VARCHAR(255) not NULL,
-            cometTime BIGINT not NULL,
-            cometStage VARCHAR(255) not NULL
-        )
-        """
-      },
-      "continuous": {
-        create-sql = """CREATE TABLE IF NOT EXISTS continuous (
-            attribute VARCHAR(255) not NULL,
-            min DOUBLE PRECISION NULL,
-            max DOUBLE PRECISION NULL,
-            mean DOUBLE PRECISION NULL,
-            missingValues BIGINT NULL,
-            variance DOUBLE PRECISION NULL,
-            standardDev DOUBLE PRECISION NULL,
-            sum DOUBLE PRECISION NULL,
-            skewness DOUBLE PRECISION NULL,
-            kurtosis DOUBLE PRECISION NULL,
-            percentile25 DOUBLE PRECISION NULL,
-            median DOUBLE PRECISION NULL,
-            percentile75 DOUBLE PRECISION NULL,
-            cometMetric VARCHAR(255) not NULL,
-            jobId VARCHAR(255) not NULL,
-            domain VARCHAR(255) not NULL,
-            schema VARCHAR(255) not NULL,
-            count BIGINT not NULL,
-            cometTime BIGINT not NULL,
-            cometStage VARCHAR(255) not NULL
-        )
-        """
-      },
-      "discrete": {
-        create-sql = """CREATE TABLE IF NOT EXISTS discrete (
-            attribute VARCHAR(255) not NULL,
-            countDistinct BIGINT NULL,
-            missingValuesDiscrete BIGINT NULL,
-            cometMetric VARCHAR(255) not NULL,
-            jobId VARCHAR(255) not NULL,
-            domain VARCHAR(255) not NULL,
-            schema VARCHAR(255) not NULL,
-            count BIGINT not NULL,
-            cometTime BIGINT not NULL,
-            cometStage VARCHAR(255) not NULL
-        )
-        """
-      }
-    }
-  }
-
-  postgresql {
-    tables = {
-      "audit": {
-        create-sql = """CREATE TABLE IF NOT EXISTS audit (
-                              jobid VARCHAR(255) not NULL,
-                              paths VARCHAR(255) not NULL,
-                              domain VARCHAR(255) not NULL,
-                              schema VARCHAR(255) not NULL,
-                              success BOOLEAN not NULL,
-                              count BIGINT not NULL,
-                              countAccepted BIGINT not NULL,
-                              countRejected BIGINT not NULL,
-                              timestamp TIMESTAMP not NULL,
-                              duration INTEGER not NULL,
-                              message VARCHAR(255) not NULL,
-                              step VARCHAR(255) not NULL
-                             )
-    """
-      },
-      "rejected": {
-        create-sql = """CREATE TABLE IF NOT EXISTS rejected (
-                              jobid VARCHAR(255) not NULL,
-                              timestamp TIMESTAMP not NULL,
-                              domain VARCHAR(255) not NULL,
-                              schema VARCHAR(255) not NULL,
-                              error VARCHAR(255) not NULL,
-                              path VARCHAR(255) not NULL
-                             )
-    """
-      },
-      "frequencies": {
-        create-sql = """CREATE TABLE IF NOT EXISTS frequencies (
-            attribute VARCHAR(255) not NULL,
-            category TEXT NULL,
-            count BIGINT not NULL,
-            frequency DOUBLE PRECISION NULL,
-            jobId VARCHAR(255) not NULL,
-            domain VARCHAR(255) not NULL,
-            schema VARCHAR(255) not NULL,
-            cometTime BIGINT not NULL,
-            cometStage VARCHAR(255) not NULL
-        )
-        """
-      },
-      "continuous": {
-        create-sql = """CREATE TABLE IF NOT EXISTS continuous (
-            attribute VARCHAR(255) not NULL,
-            min DOUBLE PRECISION NULL,
-            max DOUBLE PRECISION NULL,
-            mean DOUBLE PRECISION NULL,
-            missingValues BIGINT NULL,
-            variance DOUBLE PRECISION NULL,
-            standardDev DOUBLE PRECISION NULL,
-            sum DOUBLE PRECISION NULL,
-            skewness DOUBLE PRECISION NULL,
-            kurtosis DOUBLE PRECISION NULL,
-            percentile25 DOUBLE PRECISION NULL,
-            median DOUBLE PRECISION NULL,
-            percentile75 DOUBLE PRECISION NULL,
-            cometMetric VARCHAR(255) not NULL,
-            jobId VARCHAR(255) not NULL,
-            domain VARCHAR(255) not NULL,
-            schema VARCHAR(255) not NULL,
-            count BIGINT not NULL,
-            cometTime BIGINT not NULL,
-            cometStage VARCHAR(255) not NULL
-        )
-        """
-      },
-      "discrete": {
-        name = "discrete"
-        create-sql = """CREATE TABLE IF NOT EXISTS discrete (
-            attribute VARCHAR(255) not NULL,
-            countDistinct BIGINT NULL,
-            missingValuesDiscrete BIGINT NULL,
-            cometMetric VARCHAR(255) not NULL,
-            jobId VARCHAR(255) not NULL,
-            domain VARCHAR(255) not NULL,
-            schema VARCHAR(255) not NULL,
-            count BIGINT not NULL,
-            cometTime BIGINT not NULL,
-            cometStage VARCHAR(255) not NULL
-        )
-        """
-      }
-    }
-  }
-}
-
->>>>>>> ab01e0e9
 area {
   pending = "pending"
   pending = ${?COMET_AREA_PENDING}
