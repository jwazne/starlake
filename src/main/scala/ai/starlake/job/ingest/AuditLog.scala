--- conflicted
+++ resolved
@@ -220,38 +220,7 @@
         new ConnectionLoadJob(jdbcConfig).run()
 
       case sink: BigQuerySink =>
-<<<<<<< HEAD
         val res = sinToBigQuery(authInfo, log, sink)
-=======
-        val auditDataset = sink.name.getOrElse("audit")
-        val bqConfig = BigQueryLoadConfig(
-          authInfo.get("gcpProjectId"),
-          authInfo.get("gcpSAJsonKey"),
-          Left("ignore"),
-          outputDataset = auditDataset,
-          outputTable = "audit",
-          None,
-          Nil,
-          settings.comet.defaultFormat,
-          "CREATE_IF_NEEDED",
-          "WRITE_APPEND",
-          None,
-          None,
-          options = sink.getOptions
-        )
-        val bqJob = new BigQueryNativeJob(
-          bqConfig,
-          log.asBqInsert(bqConfig.outputDataset + "." + bqConfig.outputTable),
-          None
-        )
-        val tableInfo = TableInfo(
-          TableId.of(auditDataset, "audit"),
-          Some("Information related to starlake executions"),
-          Some(bqSchema())
-        )
-        bqJob.getOrCreateTable(None, tableInfo, None)
-        val res = bqJob.runBatchQuery()
->>>>>>> c4109742
         Utils.logFailure(res, logger)
       case _: EsSink =>
         // TODO Sink Audit Log to ES
@@ -296,7 +265,7 @@
       Some("Information related to starlake executions"),
       Some(bqSchema())
     )
-    bqJob.getOrCreateTable(tableInfo, None)
+    bqJob.getOrCreateTable(None, tableInfo, None)
     val res = bqJob.runBatchQuery()
     res
   }
