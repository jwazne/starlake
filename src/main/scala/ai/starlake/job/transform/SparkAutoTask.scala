package ai.starlake.job.transform

import ai.starlake.config.{DatasetArea, Settings}
import ai.starlake.extract.JdbcDbUtils
import ai.starlake.job.metrics.{ExpectationJob, SparkExpectationAssertionHandler}
import ai.starlake.job.sink.bigquery.{BigQueryJobBase, BigQueryLoadConfig, BigQuerySparkJob}
import ai.starlake.job.sink.es.{ESLoadConfig, ESLoadJob}
import ai.starlake.job.strategies.StrategiesBuilder
import ai.starlake.schema.handlers.{SchemaHandler, StorageHandler}
import ai.starlake.schema.model._
import ai.starlake.sql.SQLUtils
import ai.starlake.utils.Formatter.RichFormatter
import ai.starlake.utils._
import ai.starlake.utils.kafka.KafkaClient
import ai.starlake.utils.repackaged.BigQuerySchemaConverters
import better.files.File
import org.apache.hadoop.fs.Path
import org.apache.poi.ss.usermodel.{Row => XlsRow, Sheet, Workbook, WorkbookFactory}
import org.apache.poi.ss.util.CellReference
import org.apache.spark.deploy.PythonRunner
import org.apache.spark.sql.execution.datasources.jdbc.JdbcOptionsInWrite
import org.apache.spark.sql.types.{StructField, StructType, TimestampType}
import org.apache.spark.sql.{DataFrame, Row, SaveMode}

import java.sql.Timestamp
import java.time.Instant
import scala.annotation.tailrec
import scala.util.matching.Regex
import scala.util.{Failure, Success, Try}

class SparkAutoTask(
  taskDesc: AutoTaskDesc,
  commandParameters: Map[String, String],
  interactive: Option[String],
  truncate: Boolean,
  resultPageSize: Int = 1
)(implicit settings: Settings, storageHandler: StorageHandler, schemaHandler: SchemaHandler)
    extends AutoTask(
      taskDesc,
      commandParameters,
      interactive,
      truncate,
      resultPageSize
    ) {

  override def run(): Try[JobResult] = {
    val result =
      (taskDesc.getRunConnection().getType(), sinkConnection.getType()) match {
        case (
              ConnectionType.FS,
              ConnectionType.FS
            ) => // databricks to databricks including fs (text, csv ...)
<<<<<<< HEAD
          runSparkOnSpark()
=======
          if (sinkConfig.asInstanceOf[FsSink].isExport()) {
            runSparkOnAny() // We exporting from Spark to the filesystem
          } else {
            runSparkOnSpark(taskDesc.getSql())
          }
>>>>>>> d4df6d79

        case _ =>
          runSparkOnAny()

      }
    result
  }

  def applyHiveTableAcl(forceApply: Boolean = false): Try[Unit] =
    Try {
      if (forceApply || settings.appConfig.accessPolicies.apply) {
        val sqls = extractHiveTableAcl()
        sqls.foreach { sql =>
          logger.info(sql)
          SparkUtils.sql(session, sql)
        }
      }
    }

  private def extractHiveTableAcl(): List[String] = {

    if (settings.appConfig.isHiveCompatible()) {
      taskDesc.acl.flatMap { ace =>
        if (Utils.isRunningInDatabricks()) {
          /*
        GRANT
          privilege_type [, privilege_type ] ...
          ON (CATALOG | DATABASE <database-name> | TABLE <table-name> | VIEW <view-name> | FUNCTION <function-name> | ANONYMOUS FUNCTION | ANY FILE)
          TO principal

        privilege_type
          : SELECT | CREATE | MODIFY | READ_METADATA | CREATE_NAMED_FUNCTION | ALL PRIVILEGES
           */
          ace.asDatabricksSql(fullTableName)
        } else { // Hive
          ace.asHiveSql(fullTableName)
        }
      }
    } else {
      Nil
    }
  }

  val fullTableName = s"${taskDesc.domain}.${taskDesc.table.replace(".", "_")}"

  private def sinkToES(dataframe: DataFrame): Try[JobResult] = {
    val sink: EsSink = this.taskDesc.sink
      .map(_.getSink())
      .map(_.asInstanceOf[EsSink])
      .getOrElse(
        throw new Exception("Sink of type ES must be specified when loading data to ES !!!")
      )
    val esConfig =
      ESLoadConfig(
        timestamp = sink.timestamp,
        id = sink.id,
        format = settings.appConfig.defaultWriteFormat,
        domain = taskDesc.domain,
        schema = taskDesc.table,
        dataset = Some(Right(dataframe)),
        options = sink.getOptions()
      )

    val res = new ESLoadJob(esConfig, storageHandler, schemaHandler).run()
    res

  }

  def sink(dataframe: DataFrame): Boolean = {
    val sink = this.sinkConfig
    logger.info(s"sinking data to $sink")
    val result =
      sink match {
        case _: EsSink =>
          sinkToES(dataframe)

        case _: FsSink =>
          sinkToFile(dataframe)

        case _: BigQuerySink =>
          sinkToBQ(dataframe)

        case _: JdbcSink =>
          sinkToJDBC(dataframe)

        case _: KafkaSink =>
          sinkToKafka(dataframe)
        case _ =>
          dataframe.write.format("console").save()
          throw new Exception(
            s"No supported Sink is activated for this job $sink, dumping to console"
          )

      }
    Utils.throwFailure(result, logger)
  }

  private def sinkToKafka(mergedDF: DataFrame): Try[DataFrame] = Try {
    Utils.withResources(new KafkaClient(settings.appConfig.kafka)) { kafkaClient =>
      kafkaClient.sinkToTopic(settings.appConfig.kafka.topics(taskDesc.table), mergedDF)
    }
    mergedDF
  }

  private def sinkToBQ2(dataframe: DataFrame): Try[JobResult] = { // TODO declaration is never used
    val bqSink = this.sinkConfig.asInstanceOf[BigQuerySink]

    val source = Right(Utils.setNullableStateOfColumn(dataframe, nullable = true))
    val (createDisposition, writeDisposition) = {
      Utils.getDBDisposition(this.taskDesc.getWriteMode())
    }
    val bqLoadConfig =
      BigQueryLoadConfig(
        connectionRef = Some(sinkConnectionRef),
        source = source,
        outputTableId = Some(
          BigQueryJobBase.extractProjectDatasetAndTable(
            this.taskDesc.database,
            this.taskDesc.domain,
            this.taskDesc.table
          )
        ),
        sourceFormat = settings.appConfig.defaultWriteFormat,
        createDisposition = createDisposition,
        writeDisposition = writeDisposition,
        outputPartition = bqSink.getPartitionColumn(),
        outputClustering = bqSink.clustering.getOrElse(Nil),
        days = bqSink.days,
        requirePartitionFilter = bqSink.requirePartitionFilter.getOrElse(false),
        rls = this.taskDesc.rls,
        acl = this.taskDesc.acl,
        // outputTableDesc = action.taskDesc.comment.getOrElse(""),
        attributesDesc = this.taskDesc.attributesDesc,
        outputDatabase = this.taskDesc.database
      )
    val result =
      new BigQuerySparkJob(bqLoadConfig, None, this.taskDesc.comment).run()
    result
  }

  override def buildAllSQLQueries(sql: Option[String]): String = {
    assert(taskDesc.parseSQL.getOrElse(true))
    val tableComponents = StrategiesBuilder.TableComponents(
      "",
      taskDesc.domain,
      taskDesc.table,
      SQLUtils.extractColumnNames(sql.getOrElse(taskDesc.getSql()))
    )

    val mainSql =
      StrategiesBuilder(jdbcSinkEngine.strategyBuilder)
        .run(
          strategy,
          sql.getOrElse(taskDesc.getSql()),
          tableComponents,
          tableExists,
          truncate,
          isMaterializedView(),
          jdbcRunEngine,
          sinkConfig
        )
    mainSql
  }

  def runSparkQueryOnBigQuery(): Option[DataFrame] = {
    val config = BigQueryLoadConfig(
      connectionRef = Some(this.taskDesc.getRunConnectionRef())
    )
    val sqlWithParameters = substituteRefTaskMainSQL(taskDesc.getSql())
    val result = new BigQuerySparkJob(config).query(sqlWithParameters)
    result match {
      case Success(df) => Some(df)
      case Failure(e) =>
        logger.error("BigQuery query failed", e)
        throw e
    }
  }

  def runSparkQueryOnJdbc(): Option[DataFrame] = {
    val runConnection = taskDesc.getRunConnection()
    val sqlWithParameters = substituteRefTaskMainSQL(taskDesc.getSql())
    val res = session.read
      .format(
        runConnection.sparkFormat.getOrElse(throw new Exception("Should never happen"))
      )
      .option("query", sqlWithParameters)
      .options(runConnection.options)
      .load()
    Some(res)
  }

  def runSparkOnAny(): Try[SparkJobResult] = Try {
    val dataFrameToSink = buildDataFrameToSink()
    if (interactive.isEmpty) {
      dataFrameToSink.map { df =>
        sink(df)
      }
    }
    SparkJobResult(dataFrameToSink)
  }

  def runSparkQueryOnFS(): Option[DataFrame] = {
    val sqlWithParameters = substituteRefTaskMainSQL(taskDesc.getSql())
    runSqls(List(sqlWithParameters), "Main")
  }

  private def buildDataFrameToSink(): Option[DataFrame] = {
    val runConnectionType = taskDesc.getRunConnectionType()
    val dataframe =
      (runEngine, runConnectionType) match {
        case (Engine.SPARK, ConnectionType.FS) =>
          runSparkQueryOnFS()
        case (Engine.SPARK, ConnectionType.BQ) =>
          runSparkQueryOnBigQuery()
        case (Engine.SPARK, ConnectionType.JDBC) =>
          runSparkQueryOnJdbc()
        case (Engine.BQ, ConnectionType.BQ) =>
          runSparkQueryOnBigQuery()
        case (Engine.JDBC, ConnectionType.JDBC) =>
          runSparkQueryOnJdbc()
        case _ =>
          throw new Exception(
            s"Unsupported engine $runEngine and connection type $runConnectionType"
          )
      }

    dataframe
  }

  def runSparkOnSpark(sql: Option[String] = None): Try[SparkJobResult] = {
    val start = Timestamp.from(Instant.now())
    Try {
      if (taskDesc._dbComment.nonEmpty || taskDesc.tags.nonEmpty) {
        val domainComment = taskDesc._dbComment.getOrElse("")
        val tableTagPairs = Utils.extractTags(taskDesc.tags) + ("comment" -> domainComment)
        val tagsAsString = tableTagPairs.map { case (k, v) => s"'$k'='$v'" }.mkString(",")
        SparkUtils.sql(
          session,
          s"CREATE SCHEMA IF NOT EXISTS ${taskDesc.domain} WITH DBPROPERTIES($tagsAsString)"
        )
      } else {
        SparkUtils.createSchema(session, taskDesc.domain)
      }

      // we replace any ref in the sql
      val sqlNoRefs = substituteRefTaskMainSQL(sql.getOrElse(taskDesc.getSql()))
      val jobResult = interactive match {
        case Some(_) =>
          // just run the request and return the dataframe
          val df = SparkUtils.sql(session, sqlNoRefs)
          SparkJobResult(Some(df))
        case None =>
          runSqls(preSql, "Pre")
          val jobResult =
            (sqlNoRefs, taskDesc.python) match {
              case (_, None) =>
                val sqlToRun =
                  if (taskDesc.parseSQL.getOrElse(true)) {
                    // we need to generate the insert / merge / create table except when exporting to csv & xls
                    buildAllSQLQueries(Some(sqlNoRefs))
                  } else {
                    // we just run the sql since ethe user has provided the sql to run
                    sqlNoRefs
                  }
                val result = runSqls(sqlToRun.splitSql(), "Main")
<<<<<<< HEAD
                if (isCSV()) {
                  exportToCSV(taskDesc.domain, taskDesc.table, None, None)
                  session.sql(s"DROP TABLE $fullTableName")
                }
=======
>>>>>>> d4df6d79
                result

              case ("", Some(pythonFile)) =>
                runPySpark(pythonFile)
              case (_, _) =>
                throw new Exception(
                  s"Only one of 'sql' or 'python' attribute may be defined ${taskDesc.name}"
                )
            }
          runSqls(postSql, "Post")
          if (taskDesc._auditTableName.isEmpty) {
            if (taskDesc.comment.nonEmpty || taskDesc.tags.nonEmpty) {
              val tableComment = taskDesc.comment.getOrElse("")
              val tableTagPairs = Utils.extractTags(taskDesc.tags) + ("comment" -> tableComment)
              val tagsAsString = tableTagPairs.map { case (k, v) => s"'$k'='$v'" }.mkString(",")
              SparkUtils.sql(
                session,
                s"ALTER TABLE $fullTableName SET TBLPROPERTIES($tagsAsString)"
              )
            }
            /////////////////

            /////////////////
            applyHiveTableAcl()
          }
          if (settings.appConfig.expectations.active) {
            new ExpectationJob(
              taskDesc.database,
              taskDesc.domain,
              taskDesc.table,
              taskDesc.expectations,
              storageHandler,
              schemaHandler,
              new SparkExpectationAssertionHandler(session)
            ).run()
          }
          applyHiveTableAcl()
          SparkJobResult(jobResult)
      }
      val end = Timestamp.from(Instant.now())
      logAuditSuccess(start, end, -1)
      jobResult
    } recoverWith { case e: Exception =>
      val end = Timestamp.from(Instant.now())
      logAuditFailure(start, end, e)
      Failure(e)
    }
  }

  private def isCSV = {
    (settings.appConfig.csvOutput || sinkConfig
      .asInstanceOf[FsSink]
      .format
      .getOrElse(
        ""
      ) == "csv") && !strategy
      .isMerge()
  }

  private def isXls: Boolean = {
    sinkConfig
      .asInstanceOf[FsSink]
      .format
      .getOrElse(
        ""
      )
      .toLowerCase == "xls" && !strategy
      .isMerge()
  }

  private def runPySpark(pythonFile: Path): Option[DataFrame] = {
    // We first download locally all files because PythonRunner only support local filesystem
    val pyFiles =
      pythonFile +: settings.sparkConfig
        .getString("pyFiles")
        .split(",")
        .filter(_.nonEmpty)
        .map(x => new Path(x.trim))
    val directory = new Path(File.newTemporaryDirectory().pathAsString)
    logger.info(s"Python local directory is $directory")
    pyFiles.foreach { pyFile =>
      val pyName = pyFile.getName
      storageHandler.copyToLocal(pyFile, new Path(directory, pyName))
    }
    val pythonParams = commandParameters.flatMap { case (name, value) =>
      List(s"""--$name""", s"""$value""")
    }.toArray

    PythonRunner.main(
      Array(
        new Path(directory, pythonFile.getName).toString,
        pyFiles.mkString(",")
      ) ++ pythonParams
    )

    if (session.catalog.tableExists("SL_THIS"))
      Some(session.sqlContext.table("SL_THIS"))
    else
      None
  }

  def runSqls(sqls: List[String], typ: String): Option[DataFrame] = {
    if (sqls.nonEmpty) {
      logger.info(s"Running Spark $typ SQL")
      val df = sqls.map { sql =>
        SparkUtils.sql(session, sql)
      }.lastOption
      df
    } else {
      None
    }
  }

  private def createAuditTable(): Boolean = {
    // Table not found and it is an table in the audit schema defined in the reference-connections.conf file  Try to create it.
    logger.info(s"Table ${taskDesc.table} not found in ${taskDesc.domain}")
    val entry = taskDesc._auditTableName.getOrElse(
      throw new Exception(
        s"audit table for output ${taskDesc.table} is not defined in engine $jdbcSinkEngineName"
      )
    )
    val scriptTemplate = jdbcSinkEngine.tables(entry).createSql
    val script = scriptTemplate.richFormat(
      Map("table" -> fullTableName, "writeFormat" -> settings.appConfig.defaultWriteFormat),
      Map.empty
    )

    Try(SparkUtils.sql(session, script)).isSuccess

  }

  override def tableExists: Boolean = {
    val sink = this.sinkConfig
    val result = {
      Try {
        sink match {
          case _: FsSink =>
            val exists = session.catalog.tableExists(taskDesc.domain, taskDesc.table)
            if (!exists && taskDesc._auditTableName.isDefined) {
              createAuditTable()
            } else
              exists

          case _: BigQuerySink =>
            val bqJob =
              new BigQueryAutoTask(this.taskDesc, Map.empty, None, truncate = false)(
                settings,
                storageHandler,
                schemaHandler
              )
            bqJob.tableExists
          case _: JdbcSink =>
            val jdbcJob = new JdbcAutoTask(this.taskDesc, Map.empty, None, truncate = false)(
              settings,
              storageHandler,
              schemaHandler
            )
            jdbcJob.tableExists
          case other =>
            throw new Exception(
              s"No supported on $other"
            )

        }
      }
    }
    Utils.throwFailure(result, logger)
    logger.info(s"tableExists $fullTableName: $result")
    result.getOrElse(false)
  }

  ///////////////////////////////////////////////////
  ///////////////////////////////////////////////////
  //////////// SPARK SINK ///////////////////////////
  ///////////////////////////////////////////////////
  ///////////////////////////////////////////////////
  private def updateSparkTableSchema(incomingSchema: StructType): Unit = {
    val incomingSchemaWithSCD2Support =
      if (strategy.getEffectiveType() == WriteStrategyType.SCD2) {
        val startTs = strategy.startTs.getOrElse(settings.appConfig.scd2StartTimestamp)
        val endTs = strategy.endTs.getOrElse(settings.appConfig.scd2EndTimestamp)

        val scd2FieldsFound =
          incomingSchema.fields.exists(_.name.toLowerCase() == startTs.toLowerCase())

        if (!scd2FieldsFound) {
          val incomingSchemaWithScd2 =
            incomingSchema
              .add(
                StructField(
                  startTs,
                  TimestampType,
                  nullable = true
                )
              )
              .add(
                StructField(
                  endTs,
                  TimestampType,
                  nullable = true
                )
              )
          incomingSchemaWithScd2
        } else {
          incomingSchema
        }

      } else {
        incomingSchema
      }

    if (tableExists) {
      // Load from accepted area
      // We provide the accepted DF schema since partition columns types are inferred when parquet is loaded and might not match with the DF being ingested
      val existingTableSchema = session.table(fullTableName).schema
      val newFields =
        MergeUtils.computeNewColumns(existingTableSchema, incomingSchemaWithSCD2Support)
      if (newFields.nonEmpty) {
        val colsAsString = newFields
          .map(field =>
            s"""${field.name} ${field.dataType.sql} comment "${field
                .getComment()
                .getOrElse("")}" """
          )
          .mkString(",")
        SparkUtils.sql(session, s"ALTER TABLE $fullTableName ADD columns ($colsAsString)")
      }
      Some(StructType(existingTableSchema.fields ++ newFields))
    } else {
      val sink =
        sinkConfig
          .asInstanceOf[FsSink]

      val comment = taskDesc.comment.map(c => s"COMMENT '$c'").getOrElse("")
      val tableTagPairs = Utils.extractTags(taskDesc.tags)
      val tblProperties = {
        if (tableTagPairs.isEmpty) ""
        else
          tableTagPairs.map { case (k, v) => s"'$k'='$v'" }.mkString("TBLPROPERTIES(", ",", ")")
      }

      val fields = incomingSchemaWithSCD2Support.fields
        .map(field =>
          s"""${field.name} ${field.dataType.sql} comment "${field.getComment().getOrElse("")}" """
        )
        .mkString(",")

      SparkUtils.createSchema(session, taskDesc.domain)

      val allSinks = sink.toAllSinks()
      val ddlTable =
        s"""CREATE TABLE $fullTableName($fields)
<<<<<<< HEAD
           |USING ${allSinks.getFormat()}
           |${allSinks.getTableOptionsClause()}
           |${allSinks.getPartitionByClauseSQL()}
           |${allSinks.getClusterByClauseSQL()}
=======
           |USING ${sink.getStorageFormat()}
           |${sink.getTableOptionsClause()}
           |${sink.getPartitionByClauseSQL()}
           |${sink.getClusterByClauseSQL()}
>>>>>>> d4df6d79
           |$comment
           |$tblProperties
           |""".stripMargin
      logger.info(s"Creating table $fullTableName with DDL $ddlTable")
      session.sql(ddlTable)
    }
  }

  private def sinkToFile(
    dataset: DataFrame
  ): Try[JobResult] = {
    // Ingestion done with Spark but not yet sinked.
    // This is called by sinkRejected and sinkAccepted
    // We check if the table exists before updating the table schema below
    val incomingSchema = dataset.schema
    val fsSink = sinkConfig.asInstanceOf[FsSink]
    if (taskDesc._auditTableName.isEmpty && !fsSink.isExport()) {
      // We are not writing to an audit table. We are writing to the final table
      // Update the table schema and create it if required
      updateSparkTableSchema(incomingSchema)
    }

    val allAttributes = incomingSchema.fieldNames.mkString(",")
<<<<<<< HEAD
    val result =
      if (dataset.columns.length > 0) {
        runSparkOnSpark(Some(s"SELECT $allAttributes FROM SL_INTERNAL_VIEW"))

      } else {
=======
    val isExport: Boolean = fsSink.isExport()
    val hasColumns: Boolean = dataset.columns.length > 0
    val result = (isExport, hasColumns) match {
      case (true, true) =>
        val location = getExportFilePath(taskDesc.domain, taskDesc.table)
        (isCSV, isXls) match {
          case (true, _) =>
            dataset.write
              .format(fsSink.getStorageFormat())
              .mode(this.taskDesc.getWriteMode().toSaveMode)
              .options(fsSink.getStorageOptions())
              .save(location.toString)
            exportToCSV(
              taskDesc.domain,
              taskDesc.table,
              if (fsSink.withHeader.getOrElse(false)) Some(dataset.columns.toList) else None,
              fsSink.separator
            )
          case (_, true) =>
            exportToXls(taskDesc.domain, taskDesc.table, Some(dataset))
          case _ => // should never be the case because isExport is true
            throw new Exception(
              s"Unsupported format ${fsSink.format.getOrElse("")} for export ${taskDesc.name}"
            )
        }
        Success(SparkJobResult(Some(dataset)))
      case (false, true) =>
        dataset.createOrReplaceTempView("SL_INTERNAL_VIEW")
        runSparkOnSpark(s"SELECT $allAttributes FROM SL_INTERNAL_VIEW")
      case _ =>
>>>>>>> d4df6d79
        Success(SparkJobResult(None))
    }
    result
  }

  ///////////////////////////////////////////////////
  //////////// BQ SINK //////////////////////////////
  ///////////////////////////////////////////////////

  private def sinkToBQ(loadedDF: DataFrame): Try[JobResult] = {
    val twoSteps = strategy.isMerge()
    if (twoSteps) {
      val (overwriteCreateDisposition: String, overwriteWriteDisposition: String) =
        Utils.getDBDisposition(WriteMode.OVERWRITE)

      val bqTableSchema = Some(BigQuerySchemaConverters.toBigQuerySchema(loadedDF.schema))
      val tempTablePartName = SQLUtils.temporaryTableName(taskDesc.table)
      val firstStepTemplateTableId =
        BigQueryJobBase.extractProjectDatasetAndTable(
          taskDesc.database,
          taskDesc.domain,
          tempTablePartName
        )

      val config = BigQueryLoadConfig(
        connectionRef = Some(sinkConnectionRef),
        source = Right(loadedDF),
        outputTableId = Some(firstStepTemplateTableId),
        sourceFormat = settings.appConfig.defaultWriteFormat,
        createDisposition = overwriteCreateDisposition,
        writeDisposition = overwriteWriteDisposition,
        days = Some(1),
        outputDatabase = taskDesc.database
      )

      val sparkBigQueryJob = new BigQuerySparkJob(config, bqTableSchema, None)
      val firstStepJobResult = sparkBigQueryJob.run()

      firstStepJobResult match {
        case Success(_) =>
          val allAttributeNames = loadedDF.schema.fields.map(_.name)
          val attributesSelectAsString = allAttributeNames.mkString(",")

          val secondStepTask = new BigQueryAutoTask(
            taskDesc.copy(
              name = fullTableName,
              sql = Some(
                s"SELECT $attributesSelectAsString FROM ${taskDesc.domain}.$tempTablePartName"
              )
            ),
            commandParameters,
            interactive,
            truncate,
            resultPageSize
          )
          secondStepTask.updateBigQueryTableSchema(loadedDF.schema)
          val secondStepJobResult = secondStepTask.run()
          sparkBigQueryJob.dropTable(firstStepTemplateTableId)
          secondStepJobResult
        case Failure(e) =>
          Failure(e)
      }
    } else {
      val secondStepDesc = taskDesc.copy(
        name = fullTableName,
        sql = None
      )
      // Update table schema
      val secondSTepTask =
        new BigQueryAutoTask(
          secondStepDesc,
          commandParameters,
          interactive,
          truncate,
          resultPageSize
        )
      secondSTepTask.updateBigQueryTableSchema(loadedDF.schema)
      secondSTepTask.runOnDF(loadedDF)

    }
  }

  ///////////////////////////////////////////////////
  //////////// JDBC SINK ///////////////////////////
  ///////////////////////////////////////////////////
  def sinkToJDBC(loadedDF: DataFrame): Try[JobResult] = {
    val targetTableName = s"${taskDesc.domain}.${taskDesc.table}"
    val sinkConnectionRefOptions = sinkConnection.options

    val allAttributeNames = loadedDF.schema.fields.map(_.name)
    val attributesSelectAsString = allAttributeNames.mkString(",")

    val targetTableExists: Boolean = { // TODO declaration is never used
      JdbcDbUtils.withJDBCConnection(sinkConnectionRefOptions) { conn =>
        val url = sinkConnection.options("url")
        JdbcDbUtils.tableExists(conn, url, targetTableName)
      }
    }

    val twoSteps = strategy.isMerge()
    val result =
      if (twoSteps) {
        val tablePartName = SQLUtils.temporaryTableName(taskDesc.table)
        val firstStepTempTable = s"${taskDesc.domain}.$tablePartName"

        if (settings.appConfig.createSchemaIfNotExists) {
          JdbcDbUtils.withJDBCConnection(sinkConnectionRefOptions) { conn =>
            JdbcDbUtils.createSchema(conn, taskDesc.domain)
          }
        }
        val jdbcUrl = sinkConnectionRefOptions("url")
        JdbcDbUtils.withJDBCConnection(sinkConnectionRefOptions) { conn =>
          SparkUtils.createTable(
            conn,
            firstStepTempTable,
            loadedDF.schema,
            caseSensitive = false,
            new JdbcOptionsInWrite(jdbcUrl, firstStepTempTable, sinkConnectionRefOptions)
          )
        }
        loadedDF.write
          .format("jdbc")
          .option("dbtable", firstStepTempTable)
          .mode(SaveMode.Append) // Because Overwrite loose the schema and require us to add quotes
          .options(sinkConnectionRefOptions)
          .save()

        logger.info(
          s"JDBC save done to table $firstStepTempTable"
        )

        // We now have a table in the database.
        // We can now run the merge statement using the native SQL capabilities
        val secondStepTaskDesc =
          taskDesc.copy(
            name = fullTableName,
            sql = Some(s"SELECT $attributesSelectAsString FROM $firstStepTempTable")
          )

        val secondStepAutoTask =
          new JdbcAutoTask(secondStepTaskDesc, Map.empty, None, truncate = false)(
            settings,
            storageHandler,
            schemaHandler
          )
        secondStepAutoTask.updateJdbcTableSchema(loadedDF.schema, fullTableName)
        val jobResult = secondStepAutoTask.runJDBC(None)

        JdbcDbUtils.withJDBCConnection(sinkConnectionRefOptions) { conn =>
          JdbcDbUtils.dropTable(firstStepTempTable, conn)
        }
        jobResult
      } else {
        // We have a OVERWRITE / APPEND strategy, we can write directly to the direct table using Spark.
        // No need to pass by an intermediary table

        val secondStepDesc = taskDesc.copy(
          name = fullTableName,
          sql = None
        )
        val secondAutoStepTask =
          new JdbcAutoTask(secondStepDesc, Map.empty, None, truncate = false)
        secondAutoStepTask.updateJdbcTableSchema(loadedDF.schema, fullTableName)
        val jobResult = secondAutoStepTask.runJDBC(Some(loadedDF))
        jobResult
      }
    result
  }

  ///////////////////////////////////////////////////////////////////////
  // TODO Everything below this line should be moved to an export package
  ///////////////////////////////////////////////////////////////////////

  /** This function is called only if csvOutput is true This means we are sure that sink is an
    * FsSink
    *
    * @return
    */
  private def csvOutputExtension(): String =
    sinkConfig.asInstanceOf[FsSink].extension.getOrElse(settings.appConfig.csvOutputExt)

  def exportToCSV(
    domainName: String,
    tableName: String,
    header: Option[List[String]],
    separator: Option[String]
  ): Boolean = {
    val location = getExportFilePath(domainName, tableName)

    val extension = {
      if (csvOutputExtension().nonEmpty) {
        val ext = csvOutputExtension()
        if (ext.startsWith("."))
          ext
        else
          s".$ext"
      } else {
        ".csv"
      }
<<<<<<< HEAD
    }

    val exportDir = new Path(settings.appConfig.datasets, "export")
    storageHandler.mkdirs(exportDir)
    val domainDir = new Path(exportDir, domainName)
    storageHandler.mkdirs(domainDir)

    val csvPath = new Path(domainDir, tableName + extension)

    val finalCsvPath =
      this.sinkConfig
        .asInstanceOf[FsSink]
        .path
        .map { p =>
          if (p.contains("://"))
            new Path(p)
          else
            new Path(settings.appConfig.datasets, p)
        }
        .getOrElse(csvPath)
=======
    val fsSink = sinkConfig.asInstanceOf[FsSink]
    val finalCsvPath: Path = fsSink.path
      .map { p =>
        val parsed = parseJinja(List(p), allVars).head
        if (parsed.contains("://"))
          new Path(parsed)
        else
          new Path(settings.appConfig.datasets, parsed)
      }
      .getOrElse(getExportFilePath(domainName, tableName + extension))
    storageHandler.delete(finalCsvPath)

>>>>>>> d4df6d79
    val withHeader = header.isDefined
    val delimiter = separator.getOrElse("µ")
    val headerString =
      if (withHeader)
        Some(header.getOrElse(throw new Exception("should never happen")).mkString(delimiter))
      else
        None
    storageHandler.copyMerge(headerString, location, finalCsvPath, deleteSource = true)
  }

  private def getExportFilePath(domainName: String, tableName: String) = {
    val file = DatasetArea.export(domainName, tableName)
    storageHandler.mkdirs(file.getParent)
    file
  }

  private def outputExtension(): Option[String] = sinkConfig.asInstanceOf[FsSink].extension

  private val startCellRegex: Regex = """([a-zA-Z]+)(\d+)""".r

  def exportToXls(
    domainName: String,
    tableName: String,
    result: Option[DataFrame]
  ): Boolean = {
    result match {
      case Some(df) =>
        // retrieve the domain export root path
        val domainDir = DatasetArea.export(domainName)
        storageHandler.mkdirs(domainDir)

        // retrieve the xls file extension
        val extension = {
          outputExtension() match {
            case Some(ext) if ext.nonEmpty =>
              if (ext.startsWith("."))
                ext
              else
                s".$ext"
            case _ => ".xlsx"
          }
        }

        // retrieve the FS Sink configuration
        val fsSink = sinkConfig.asInstanceOf[FsSink]

        // define the full path to the xls file
        val finalXlsPath =
          fsSink.path
            .map { p =>
              val parsed = parseJinja(List(p), allVars).head
              if (parsed.contains("://"))
                new Path(parsed)
              else
                new Path(settings.appConfig.datasets, parsed)
            }
            .getOrElse(
              new Path(
                domainDir,
                tableName.split("\\.").headOption.getOrElse(tableName) + extension
              )
            )

        // retrieve the schema of the dataset
        df.show(truncate = false)

        // create an iterator that will contain all the dataframe rows to sink to the xls file
        val rows = df.toLocalIterator()

        // create an input stream to the targeted workbook or the optional template
        val inputStream = storageHandler.open(finalXlsPath).orElse {
          fsSink.template.map { p =>
            if (p.contains("://"))
              new Path(p)
            else
              new Path(settings.appConfig.datasets, p)
          } match {
            case Some(value) => storageHandler.open(value)
            case _           => None
          }
        }

        // create the targeted workbook
        val workbook: Workbook = inputStream match {
          case Some(is) => WorkbookFactory.create(is)
          case _        => WorkbookFactory.create(true)
        }

        /** retrieve the workbook sheet name to which all the dataframe rows will be added - table
          * name by default
          */
        val sheetName = if (tableName.contains(".")) tableName.split("\\.").last else tableName

        /** retrieve the workbook sheet and the last row added to the latter
          */
        val (sheet, lastRow) =
          Option(workbook.getSheet(sheetName)) match {
            case Some(sheet) =>
              strategy.`type`.getOrElse(WriteStrategyType.APPEND) match {
                case WriteStrategyType.OVERWRITE =>
                  // TODO if a template has been defined, we don't want to simply create a new sheet
                  workbook.removeSheetAt(workbook.getSheetIndex(sheet))
                  (workbook.createSheet(sheetName), 0) // OVERWRITE
                case _ => (sheet, sheet.getLastRowNum + 1) // APPEND
              }
            case _ => (workbook.createSheet(sheetName), 0)
          }

        /** if xls:startCell sink option has been defined, start to write at the specified row
          * number and column index
          */
        val (rowNum, colIndex) = fsSink.startCell match {
          case Some(cell) =>
            val matcher = startCellRegex.pattern.matcher(cell)
            if (matcher.matches()) {
              val tempRowNum = matcher.group(2).toInt - 1
              val cellNum = CellReference.convertColStringToIndex(matcher.group(1))
              // if the write strategy type has been defined to APPEND,
              // then we will start writing to the row specified if the later is larger than the last row previously added
              // or if the start cell is empty
              if (
                tempRowNum > lastRow || Option(
                  sheet
                    .getRow(tempRowNum)
                ).flatMap(r =>
                  Option(r.getCell(cellNum, XlsRow.MissingCellPolicy.RETURN_BLANK_AS_NULL))
                ).isEmpty
              )
                (tempRowNum, cellNum)
              else
                (lastRow, cellNum)
            } else {
              (lastRow, 0)
            }
          case _ => (lastRow, 0)
        }

        /** add each dataframe row to the workbook sheet, starting at the computed row number and
          * column index
          */
        writeXlsRow(sheet, rows, rowNum, colIndex)

        /** close the input stream
          */
        inputStream.foreach(_.close())

        /** create an output stream to the workbook
          */
        val outputStream = storageHandler.output(finalXlsPath)

        /** write the workbook
          */
        workbook.write(outputStream)

        /** close the workbook
          */
        workbook.close()

        /** close the output stream
          */
        outputStream.close()

        true

      case _ =>
        logger.warn(s"No dataframe has been provided for $domainName.$fullTableName xls sink")
        false
    }
  }

  @tailrec
  private def writeXlsRow(
    sheet: Sheet,
    rows: java.util.Iterator[Row],
    rowNum: Int,
    colIndex: Int
  ): Unit = {
    if (rows.hasNext) {
      val row = rows.next()
      val sheetRow = Option(sheet.getRow(rowNum)).getOrElse(sheet.createRow(rowNum))
      val fields = row.toSeq.map(Option(_).map(_.toString).getOrElse("")).toList
      for ((field, idx) <- fields.zipWithIndex) {
        // TODO take into account field schema data type
        val cell = sheetRow.createCell(colIndex + idx)
        cell.setCellValue(field)
      }
      writeXlsRow(sheet, rows, rowNum + 1, colIndex)
    }
  }
}<|MERGE_RESOLUTION|>--- conflicted
+++ resolved
@@ -50,15 +50,11 @@
               ConnectionType.FS,
               ConnectionType.FS
             ) => // databricks to databricks including fs (text, csv ...)
-<<<<<<< HEAD
-          runSparkOnSpark()
-=======
           if (sinkConfig.asInstanceOf[FsSink].isExport()) {
             runSparkOnAny() // We exporting from Spark to the filesystem
           } else {
             runSparkOnSpark(taskDesc.getSql())
           }
->>>>>>> d4df6d79
 
         case _ =>
           runSparkOnAny()
@@ -161,66 +157,6 @@
       kafkaClient.sinkToTopic(settings.appConfig.kafka.topics(taskDesc.table), mergedDF)
     }
     mergedDF
-  }
-
-  private def sinkToBQ2(dataframe: DataFrame): Try[JobResult] = { // TODO declaration is never used
-    val bqSink = this.sinkConfig.asInstanceOf[BigQuerySink]
-
-    val source = Right(Utils.setNullableStateOfColumn(dataframe, nullable = true))
-    val (createDisposition, writeDisposition) = {
-      Utils.getDBDisposition(this.taskDesc.getWriteMode())
-    }
-    val bqLoadConfig =
-      BigQueryLoadConfig(
-        connectionRef = Some(sinkConnectionRef),
-        source = source,
-        outputTableId = Some(
-          BigQueryJobBase.extractProjectDatasetAndTable(
-            this.taskDesc.database,
-            this.taskDesc.domain,
-            this.taskDesc.table
-          )
-        ),
-        sourceFormat = settings.appConfig.defaultWriteFormat,
-        createDisposition = createDisposition,
-        writeDisposition = writeDisposition,
-        outputPartition = bqSink.getPartitionColumn(),
-        outputClustering = bqSink.clustering.getOrElse(Nil),
-        days = bqSink.days,
-        requirePartitionFilter = bqSink.requirePartitionFilter.getOrElse(false),
-        rls = this.taskDesc.rls,
-        acl = this.taskDesc.acl,
-        // outputTableDesc = action.taskDesc.comment.getOrElse(""),
-        attributesDesc = this.taskDesc.attributesDesc,
-        outputDatabase = this.taskDesc.database
-      )
-    val result =
-      new BigQuerySparkJob(bqLoadConfig, None, this.taskDesc.comment).run()
-    result
-  }
-
-  override def buildAllSQLQueries(sql: Option[String]): String = {
-    assert(taskDesc.parseSQL.getOrElse(true))
-    val tableComponents = StrategiesBuilder.TableComponents(
-      "",
-      taskDesc.domain,
-      taskDesc.table,
-      SQLUtils.extractColumnNames(sql.getOrElse(taskDesc.getSql()))
-    )
-
-    val mainSql =
-      StrategiesBuilder(jdbcSinkEngine.strategyBuilder)
-        .run(
-          strategy,
-          sql.getOrElse(taskDesc.getSql()),
-          tableComponents,
-          tableExists,
-          truncate,
-          isMaterializedView(),
-          jdbcRunEngine,
-          sinkConfig
-        )
-    mainSql
   }
 
   def runSparkQueryOnBigQuery(): Option[DataFrame] = {
@@ -288,7 +224,7 @@
     dataframe
   }
 
-  def runSparkOnSpark(sql: Option[String] = None): Try[SparkJobResult] = {
+  def runSparkOnSpark(sql: String): Try[SparkJobResult] = {
     val start = Timestamp.from(Instant.now())
     Try {
       if (taskDesc._dbComment.nonEmpty || taskDesc.tags.nonEmpty) {
@@ -304,7 +240,7 @@
       }
 
       // we replace any ref in the sql
-      val sqlNoRefs = substituteRefTaskMainSQL(sql.getOrElse(taskDesc.getSql()))
+      val sqlNoRefs = substituteRefTaskMainSQL(sql)
       val jobResult = interactive match {
         case Some(_) =>
           // just run the request and return the dataframe
@@ -313,7 +249,7 @@
         case None =>
           runSqls(preSql, "Pre")
           val jobResult =
-            (sqlNoRefs, taskDesc.python) match {
+            (sql, taskDesc.python) match {
               case (_, None) =>
                 val sqlToRun =
                   if (taskDesc.parseSQL.getOrElse(true)) {
@@ -324,13 +260,6 @@
                     sqlNoRefs
                   }
                 val result = runSqls(sqlToRun.splitSql(), "Main")
-<<<<<<< HEAD
-                if (isCSV()) {
-                  exportToCSV(taskDesc.domain, taskDesc.table, None, None)
-                  session.sql(s"DROP TABLE $fullTableName")
-                }
-=======
->>>>>>> d4df6d79
                 result
 
               case ("", Some(pythonFile)) =>
@@ -580,20 +509,12 @@
 
       SparkUtils.createSchema(session, taskDesc.domain)
 
-      val allSinks = sink.toAllSinks()
       val ddlTable =
         s"""CREATE TABLE $fullTableName($fields)
-<<<<<<< HEAD
-           |USING ${allSinks.getFormat()}
-           |${allSinks.getTableOptionsClause()}
-           |${allSinks.getPartitionByClauseSQL()}
-           |${allSinks.getClusterByClauseSQL()}
-=======
            |USING ${sink.getStorageFormat()}
            |${sink.getTableOptionsClause()}
            |${sink.getPartitionByClauseSQL()}
            |${sink.getClusterByClauseSQL()}
->>>>>>> d4df6d79
            |$comment
            |$tblProperties
            |""".stripMargin
@@ -617,13 +538,6 @@
     }
 
     val allAttributes = incomingSchema.fieldNames.mkString(",")
-<<<<<<< HEAD
-    val result =
-      if (dataset.columns.length > 0) {
-        runSparkOnSpark(Some(s"SELECT $allAttributes FROM SL_INTERNAL_VIEW"))
-
-      } else {
-=======
     val isExport: Boolean = fsSink.isExport()
     val hasColumns: Boolean = dataset.columns.length > 0
     val result = (isExport, hasColumns) match {
@@ -654,14 +568,15 @@
         dataset.createOrReplaceTempView("SL_INTERNAL_VIEW")
         runSparkOnSpark(s"SELECT $allAttributes FROM SL_INTERNAL_VIEW")
       case _ =>
->>>>>>> d4df6d79
         Success(SparkJobResult(None))
     }
     result
   }
 
   ///////////////////////////////////////////////////
+  ///////////////////////////////////////////////////
   //////////// BQ SINK //////////////////////////////
+  ///////////////////////////////////////////////////
   ///////////////////////////////////////////////////
 
   private def sinkToBQ(loadedDF: DataFrame): Try[JobResult] = {
@@ -738,7 +653,9 @@
   }
 
   ///////////////////////////////////////////////////
+  ///////////////////////////////////////////////////
   //////////// JDBC SINK ///////////////////////////
+  ///////////////////////////////////////////////////
   ///////////////////////////////////////////////////
   def sinkToJDBC(loadedDF: DataFrame): Try[JobResult] = {
     val targetTableName = s"${taskDesc.domain}.${taskDesc.table}"
@@ -844,7 +761,7 @@
   ): Boolean = {
     val location = getExportFilePath(domainName, tableName)
 
-    val extension = {
+    val extension =
       if (csvOutputExtension().nonEmpty) {
         val ext = csvOutputExtension()
         if (ext.startsWith("."))
@@ -854,30 +771,8 @@
       } else {
         ".csv"
       }
-<<<<<<< HEAD
-    }
-
-    val exportDir = new Path(settings.appConfig.datasets, "export")
-    storageHandler.mkdirs(exportDir)
-    val domainDir = new Path(exportDir, domainName)
-    storageHandler.mkdirs(domainDir)
-
-    val csvPath = new Path(domainDir, tableName + extension)
-
-    val finalCsvPath =
-      this.sinkConfig
-        .asInstanceOf[FsSink]
-        .path
-        .map { p =>
-          if (p.contains("://"))
-            new Path(p)
-          else
-            new Path(settings.appConfig.datasets, p)
-        }
-        .getOrElse(csvPath)
-=======
     val fsSink = sinkConfig.asInstanceOf[FsSink]
-    val finalCsvPath: Path = fsSink.path
+    val finalCsvPath: Path = fsSink.finalPath
       .map { p =>
         val parsed = parseJinja(List(p), allVars).head
         if (parsed.contains("://"))
@@ -888,7 +783,6 @@
       .getOrElse(getExportFilePath(domainName, tableName + extension))
     storageHandler.delete(finalCsvPath)
 
->>>>>>> d4df6d79
     val withHeader = header.isDefined
     val delimiter = separator.getOrElse("µ")
     val headerString =
@@ -937,7 +831,7 @@
 
         // define the full path to the xls file
         val finalXlsPath =
-          fsSink.path
+          fsSink.finalPath
             .map { p =>
               val parsed = parseJinja(List(p), allVars).head
               if (parsed.contains("://"))
