package ai.starlake.schema.generator

import ai.starlake.config.Settings
import ai.starlake.job.Cmd
import ai.starlake.schema.handlers.SchemaHandler
import ai.starlake.utils.JobResult
import scopt.OParser

import scala.util.Try

object DagGenerateCmd extends Cmd[DagGenerateConfig] {
  val command = "dag-generate"

  val parser: OParser[Unit, DagGenerateConfig] = {
    val builder = OParser.builder[DagGenerateConfig]
    OParser.sequence(
      builder.programName(s"$shell $command"),
      builder.head(shell, command, "[options]"),
      builder.note(""),
      builder
        .opt[String]("outputDir")
        .action((x, c) => c.copy(outputDir = Some(x)))
        .optional()
        .text(
          """Path for saving the resulting DAG file(s).""".stripMargin
        ),
      builder
        .opt[Unit]("clean")
        .action((_, c) => c.copy(clean = true))
        .optional()
        .text(
<<<<<<< HEAD
          """Clean Resulting DAg file output first ?""".stripMargin
        ),
      builder
        .opt[Seq[String]]("tags")
        .action((x, c) => c.copy(tags = x))
        .optional()
        .text(
          """Clean Resulting DAg file output first ?""".stripMargin
=======
          """Clean Resulting DAG file output first ?""".stripMargin
        ),
      builder
        .opt[Unit]("tasks")
        .action((_, c) => c.copy(tasks = true))
        .optional()
        .text(
          """Whether to generate DAG file(s) for tasks or not""".stripMargin
>>>>>>> 04bd2b57
        )
    )
  }

  /** @param args
    *   args list passed from command line
    * @return
    *   Option of case class SchemaGenConfig.
    */
  def parse(args: Seq[String]): Option[DagGenerateConfig] =
    OParser.parse(parser, args, DagGenerateConfig(), setup)

  override def run(config: DagGenerateConfig, schemaHandler: SchemaHandler)(implicit
    settings: Settings
  ): Try[JobResult] =
    Try {
      val cmd = new DagGenerateCommand(schemaHandler)
      if (config.tasks) {
        cmd.generateTaskDags(config)
      } else {
        cmd.generateDomainDags(config)
      }
    }.map(_ => JobResult.empty)
}<|MERGE_RESOLUTION|>--- conflicted
+++ resolved
@@ -29,17 +29,14 @@
         .action((_, c) => c.copy(clean = true))
         .optional()
         .text(
-<<<<<<< HEAD
-          """Clean Resulting DAg file output first ?""".stripMargin
+          """Clean Resulting DAG file output first ?""".stripMargin
         ),
       builder
         .opt[Seq[String]]("tags")
         .action((x, c) => c.copy(tags = x))
         .optional()
         .text(
-          """Clean Resulting DAg file output first ?""".stripMargin
-=======
-          """Clean Resulting DAG file output first ?""".stripMargin
+          """Generate for these tags only""".stripMargin
         ),
       builder
         .opt[Unit]("tasks")
@@ -47,7 +44,6 @@
         .optional()
         .text(
           """Whether to generate DAG file(s) for tasks or not""".stripMargin
->>>>>>> 04bd2b57
         )
     )
   }
