/*
 *
 *  * Licensed to the Apache Software Foundation (ASF) under one or more
 *  * contributor license agreements.  See the NOTICE file distributed with
 *  * this work for additional information regarding copyright ownership.
 *  * The ASF licenses this file to You under the Apache License, Version 2.0
 *  * (the "License"); you may not use this file except in compliance with
 *  * the License.  You may obtain a copy of the License at
 *  *
 *  *    http://www.apache.org/licenses/LICENSE-2.0
 *  *
 *  * Unless required by applicable law or agreed to in writing, software
 *  * distributed under the License is distributed on an "AS IS" BASIS,
 *  * WITHOUT WARRANTIES OR CONDITIONS OF ANY KIND, either express or implied.
 *  * See the License for the specific language governing permissions and
 *  * limitations under the License.
 *
 *
 */
package ai.starlake.schema.generator

/** @param outputDir
  *   Path for saving the resulting DAG file(s).
  * @param clean
  *   Clean Resulting DAG file output first ?
  * @param tasks
  *   Whether to generate DAG file(s) for tasks or not
  */
case class DagGenerateConfig(
  outputDir: Option[String] = None,
  clean: Boolean = false,
<<<<<<< HEAD
  tags: Seq[String] = Nil
=======
  tasks: Boolean = false
>>>>>>> 04bd2b57
)<|MERGE_RESOLUTION|>--- conflicted
+++ resolved
@@ -29,9 +29,6 @@
 case class DagGenerateConfig(
   outputDir: Option[String] = None,
   clean: Boolean = false,
-<<<<<<< HEAD
-  tags: Seq[String] = Nil
-=======
+  tags: Seq[String] = Nil,
   tasks: Boolean = false
->>>>>>> 04bd2b57
 )