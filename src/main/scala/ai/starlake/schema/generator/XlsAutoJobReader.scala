--- conflicted
+++ resolved
@@ -151,21 +151,6 @@
               database = databaseOpt,
               domain = domainOpt.getOrElse(throw new Exception("Domain name is required in XLS")),
               table = schemaOpt.getOrElse(throw new Exception("table name is required in XLS")),
-<<<<<<< HEAD
-              write = None,
-              sink = Some(partitionOpt match {
-                case Some(partition) =>
-                  BigQuerySink(
-                    partition = Some(List(partition)),
-                    clustering = clustering,
-                    requirePartitionFilter = Some(true)
-                  ).toAllSinks()
-                case _ => BigQuerySink().toAllSinks()
-              }),
-=======
-              write = writeOpt.orElse(Some(WriteMode.OVERWRITE)),
-              presql = presqlOpt.getOrElse(Nil),
-              postsql = postsqlOpt.getOrElse(Nil),
               sink = Some(
                 connectionTypeOpt match {
                   case Some(BQ)     => BigQuerySink.fromAllSinks(allSinks).toAllSinks()
@@ -177,7 +162,8 @@
                   case _            => allSinks
                 }
               ),
->>>>>>> 97081d5e
+              presql = presqlOpt.getOrElse(Nil),
+              postsql = postsqlOpt.getOrElse(Nil),
               rls = rls,
               acl = acl,
               comment = commentOpt,
