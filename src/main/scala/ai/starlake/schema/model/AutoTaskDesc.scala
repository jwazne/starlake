package ai.starlake.schema.model

import ai.starlake.config.Settings
import ai.starlake.config.Settings.Connection
import com.fasterxml.jackson.annotation.{JsonIgnore, JsonIgnoreProperties}
import org.apache.hadoop.fs.Path

case class TaskDesc(version: Int, task: AutoTaskDesc)

/** Task executed in the context of a job. Each task is executed in its own session.
  *
  * @param sql
  *   Main SQL request to exexute (do not forget to prefix table names with the database name to
  *   avoid conflicts)
  * @param domain
  *   Output domain in output Area (Will be the Database name in Hive or Dataset in BigQuery)
  * @param table
  *   Dataset Name in output Area (Will be the Table name in Hive & BigQuery)
  * @param write
  *   Append to or overwrite existing data
  * @param partition
  *   List of columns used for partitioning the outtput.
  * @param presql
  *   List of SQL requests to executed before the main SQL request is run
  * @param postsql
  *   List of SQL requests to executed after the main SQL request is run
  * @param sink
  *   Where to sink the data
  * @param rls
  *   Row level security policy to apply too the output data.
  */
@JsonIgnoreProperties(
  Array("_filenamePrefix", "_auditTableName", "_dbComment", "write")
)
case class AutoTaskDesc(
  name: String,
  sql: Option[String],
  database: Option[String],
  domain: String,
  table: String,
  presql: List[String] = Nil,
  postsql: List[String] = Nil,
  sink: Option[AllSinks] = None,
  rls: List[RowLevelSecurity] = Nil,
  expectations: List[ExpectationItem] = Nil,
  acl: List[AccessControlEntry] = Nil,
  comment: Option[String] = None,
  freshness: Option[Freshness] = None,
  attributesDesc: List[AttributeDesc] = Nil,
  python: Option[Path] = None,
  tags: Set[String] = Set.empty,
  writeStrategy: Option[WriteStrategy] = None,
  schedule: Option[String] = None,
  dagRef: Option[String] = None,
  _filenamePrefix: String = "", // for internal use. prefix of sql / py file
  parseSQL: Option[Boolean] = None,
  _auditTableName: Option[String] = None,
  taskTimeoutMs: Option[Long] = None,
  _dbComment: Option[String] = None,
  connectionRef: Option[String] = None
) extends Named {

  @JsonIgnore
  def getTableName(): String = this.table

  @JsonIgnore
  def getStrategy()(implicit settings: Settings): WriteStrategy = {
    val st1 = writeStrategy.getOrElse(WriteStrategy(Some(WriteStrategyType.APPEND)))
    val startTs = st1.startTs.getOrElse(settings.appConfig.scd2StartTimestamp)
    val endTs = st1.endTs.getOrElse(settings.appConfig.scd2EndTimestamp)
    st1.copy(startTs = Some(startTs), endTs = Some(endTs))
  }

  @JsonIgnore
  def getWriteMode(): WriteMode =
    writeStrategy.map(_.toWriteMode()).getOrElse(WriteMode.APPEND)

  def merge(child: AutoTaskDesc): AutoTaskDesc = {
    AutoTaskDesc(
      name = child.name,
      sql = child.sql,
      database = child.database.orElse(database),
      domain = if (child.domain.isEmpty) domain else child.domain,
      table = if (child.table.isEmpty) table else child.table,
      presql = presql ++ child.presql,
      postsql = postsql ++ child.postsql,
      sink = sink.orElse(child.sink).map(_.merge(child.sink.getOrElse(AllSinks()))),
      rls = rls ++ child.rls,
      expectations = expectations ++ child.expectations,
      acl = acl ++ child.acl,
      comment = child.comment,
      freshness = freshness.orElse(child.freshness),
      attributesDesc = child.attributesDesc,
      python = child.python,
      tags = tags ++ child.tags,
      writeStrategy = child.writeStrategy.orElse(writeStrategy),
      schedule = child.schedule.orElse(schedule),
      dagRef = child.dagRef.orElse(dagRef),
      _filenamePrefix = child._filenamePrefix,
      parseSQL = child.parseSQL.orElse(parseSQL),
      taskTimeoutMs = child.taskTimeoutMs.orElse(taskTimeoutMs)
    )
  }

  def checkValidity(): Either[List[String], Boolean] = {
    freshness.map(_.checkValidity()).getOrElse(Right(true)).left.map { errors =>
      errors.map { error =>
        s"freshness: $error"
      }
    }
    Right(true)
  }

  def this() = this(
    name = "",
    sql = None,
    database = None,
    domain = "",
    table = "",
    python = None,
    writeStrategy = None,
    taskTimeoutMs = None
  ) // Should never be called. Here for Jackson deserialization only

  def getSql(): String = sql.getOrElse("")

  def getDatabase()(implicit settings: Settings): Option[String] = {
    database
      .orElse(settings.appConfig.getDefaultDatabase()) // database passed in env vars
  }

<<<<<<< HEAD
  def getEngine()(implicit settings: Settings): Engine = {

    getDefaultConnection().getEngine()
=======
  def getRunEngine()(implicit settings: Settings): Engine = {
    getRunConnection().getEngine()
>>>>>>> 5b0594e1
  }

  def getSinkConnection()(implicit settings: Settings): Connection = {
    val connectionRef =
      sink.flatMap { sink => sink.connectionRef }.getOrElse(settings.appConfig.connectionRef)
    val connection = settings.appConfig
      .connection(connectionRef)
      .getOrElse(throw new Exception(s"Connection not found: $connectionRef"))
    connection
  }
  def getRunConnectionRef()(implicit settings: Settings): String = {
    this.connectionRef.getOrElse(settings.appConfig.connectionRef)
  }

  def getRunConnection()(implicit settings: Settings): Connection = {
    val connection = settings.appConfig
      .connection(getRunConnectionRef())
      .getOrElse(throw new Exception(s"Connection not found: ${settings.appConfig.connectionRef}"))
    connection
  }

  def getSinkConnectionType()(implicit settings: Settings): ConnectionType = {
    getSinkConnection().getType()
  }

  def getRunConnectionType()(implicit settings: Settings): ConnectionType = {
    getRunConnection().getType()
  }

  def getSinkConfig()(implicit settings: Settings): Sink =
    this.sink.map(_.getSink()).getOrElse(AllSinks().getSink())
}

object AutoTaskDesc {
  def compare(existing: AutoTaskDesc, incoming: AutoTaskDesc): ListDiff[Named] = {
    AnyRefDiff.diffAnyRef(existing.name, existing, incoming)
  }
}<|MERGE_RESOLUTION|>--- conflicted
+++ resolved
@@ -129,14 +129,8 @@
       .orElse(settings.appConfig.getDefaultDatabase()) // database passed in env vars
   }
 
-<<<<<<< HEAD
-  def getEngine()(implicit settings: Settings): Engine = {
-
-    getDefaultConnection().getEngine()
-=======
   def getRunEngine()(implicit settings: Settings): Engine = {
     getRunConnection().getEngine()
->>>>>>> 5b0594e1
   }
 
   def getSinkConnection()(implicit settings: Settings): Connection = {
