--- conflicted
+++ resolved
@@ -91,13 +91,8 @@
       attributesDesc = child.attributesDesc,
       python = child.python,
       tags = tags ++ child.tags,
-<<<<<<< HEAD
       strategy = child.strategy.orElse(strategy),
-      schedule = child.dagRef.orElse(schedule),
-=======
-      merge = child.merge.orElse(merge),
       schedule = child.schedule.orElse(schedule),
->>>>>>> f7957a98
       dagRef = child.dagRef.orElse(dagRef),
       _filenamePrefix = child._filenamePrefix,
       parseSQL = child.parseSQL.orElse(parseSQL),
