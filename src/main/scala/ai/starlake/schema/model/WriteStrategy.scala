package ai.starlake.schema.model

import ai.starlake.config.Settings
import ai.starlake.utils.Formatter.RichFormatter
import com.fasterxml.jackson.annotation.JsonIgnore

import java.util.regex.Pattern

case class WriteStrategy(
  `type`: Option[WriteStrategyType] = None,
  types: Option[Map[String, String]] = None,
  key: List[String] = Nil,
  timestamp: Option[String] = None,
  queryFilter: Option[String] = None,
<<<<<<< HEAD
  on: Option[MergeOn] = None, // target or both (on source and target)
  start_ts: Option[String] = None,
  end_ts: Option[String] = None
=======
  on: Option[MergeOn] = None, // target or both (on source and target
  startTs: Option[String] = None,
  endTs: Option[String] = None
>>>>>>> ab66254e
) {

  @JsonIgnore
  def getStrategyType(): WriteStrategyType =
    `type`.getOrElse(WriteStrategyType.APPEND)

  @JsonIgnore
  def isMerge(): Boolean =
    !Set(WriteStrategyType.APPEND, WriteStrategyType.OVERWRITE).contains(
      `type`.getOrElse(WriteStrategyType.APPEND)
    )

  def validate() = {}

  @JsonIgnore
  def getWriteMode() = `type`.getOrElse(WriteStrategyType.APPEND).toWriteMode()

  def requireKey(): Boolean = `type`.getOrElse(WriteStrategyType.APPEND).requireKey()

  def requireTimestamp(): Boolean = `type`.getOrElse(WriteStrategyType.APPEND).requireTimestamp()

  @JsonIgnore
  private val lastPat =
    Pattern.compile(".*(in)\\s+last\\(\\s*(\\d+)\\s*(\\)).*", Pattern.DOTALL)

  @JsonIgnore
  private val lastMatcher = lastPat.matcher(queryFilter.getOrElse(""))

  @JsonIgnore
  private val queryFilterContainsLast: Boolean =
    queryFilter.exists { queryFilter =>
      lastMatcher.matches()
    }
  @JsonIgnore
  private val queryFilterContainsLatest: Boolean = queryFilter.exists(_.contains("latest"))

  @JsonIgnore
  private val canOptimizeQueryFilter: Boolean = queryFilterContainsLast || queryFilterContainsLatest

  @JsonIgnore
  private val nbPartitionQueryFilter: Int =
    if (queryFilterContainsLast) lastMatcher.group(2).toInt else -1

  @JsonIgnore
  val lastStartQueryFilter: Int = if (queryFilterContainsLast) lastMatcher.start(1) else -1

  @JsonIgnore
  val lastEndQueryFilter: Int = if (queryFilterContainsLast) lastMatcher.end(3) else -1

  private def formatQuery(
    activeEnv: Map[String, String] = Map.empty,
    options: Map[String, String] = Map.empty
  )(implicit
    settings: Settings
  ): Option[String] =
    queryFilter.map(_.richFormat(activeEnv, options))

  def buidlBQQuery(
    partitions: List[String],
    options: Map[String, String]
  )(implicit
    settings: Settings
  ): Option[String] = {
    val filteredPartitions = partitions.filter(!_.startsWith("__"))
    (queryFilterContainsLast, queryFilterContainsLatest) match {
      case (true, false)  => buildBQQueryForLast(filteredPartitions, options)
      case (false, true)  => buildBQQueryForLastest(filteredPartitions, options)
      case (false, false) => formatQuery(options)
      case (true, true) =>
        val last = buildBQQueryForLast(filteredPartitions, options)
        this.copy(queryFilter = last).buildBQQueryForLastest(filteredPartitions, options)
    }
  }

  private def buildBQQueryForLastest(
    partitions: List[String],
    activeEnv: Map[String, String] = Map.empty,
    options: Map[String, String] = Map.empty
  )(implicit
    settings: Settings
  ): Option[String] = {
    val latestPartition = partitions.max
    val queryArgs = formatQuery(activeEnv, options).getOrElse("")
    Some(queryArgs.replace("latest", s"PARSE_DATE('%Y%m%d','$latestPartition')"))
  }

  private def buildBQQueryForLast(
    partitions: List[String],
    activeEnv: Map[String, String] = Map.empty,
    options: Map[String, String] = Map.empty
  )(implicit
    settings: Settings
  ): Option[String] = {
    val sortedPartitions = partitions.sorted
    val (oldestPartition, newestPartition) = if (sortedPartitions.length < nbPartitionQueryFilter) {
      (
        sortedPartitions.headOption.getOrElse("19700101"),
        sortedPartitions.lastOption.getOrElse("19700101")
      )
    } else {
      (
        sortedPartitions(sortedPartitions.length - nbPartitionQueryFilter),
        sortedPartitions.last
      )

    }
    val lastStart = lastStartQueryFilter
    val lastEnd = lastEndQueryFilter
    val queryArgs = formatQuery(activeEnv, options)
    queryArgs.map { queryArgs =>
      queryArgs
        .substring(
          0,
          lastStart
        ) + s"between PARSE_DATE('%Y%m%d','$oldestPartition') and PARSE_DATE('%Y%m%d','$newestPartition')" + queryArgs
        .substring(lastEnd)
    }
  }

  def compare(other: WriteStrategy): ListDiff[Named] =
    AnyRefDiff.diffAnyRef("", this, other)
}<|MERGE_RESOLUTION|>--- conflicted
+++ resolved
@@ -12,15 +12,9 @@
   key: List[String] = Nil,
   timestamp: Option[String] = None,
   queryFilter: Option[String] = None,
-<<<<<<< HEAD
-  on: Option[MergeOn] = None, // target or both (on source and target)
-  start_ts: Option[String] = None,
-  end_ts: Option[String] = None
-=======
   on: Option[MergeOn] = None, // target or both (on source and target
   startTs: Option[String] = None,
   endTs: Option[String] = None
->>>>>>> ab66254e
 ) {
 
   @JsonIgnore
