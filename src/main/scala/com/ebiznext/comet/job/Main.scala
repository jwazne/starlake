/*
 *
 *  * Licensed to the Apache Software Foundation (ASF) under one or more
 *  * contributor license agreements.  See the NOTICE file distributed with
 *  * this work for additional information regarding copyright ownership.
 *  * The ASF licenses this file to You under the Apache License, Version 2.0
 *  * (the "License"); you may not use this file except in compliance with
 *  * the License.  You may obtain a copy of the License at
 *  *
 *  *    http://www.apache.org/licenses/LICENSE-2.0
 *  *
 *  * Unless required by applicable law or agreed to in writing, software
 *  * distributed under the License is distributed on an "AS IS" BASIS,
 *  * WITHOUT WARRANTIES OR CONDITIONS OF ANY KIND, either express or implied.
 *  * See the License for the specific language governing permissions and
 *  * limitations under the License.
 *
 *
 */

package com.ebiznext.comet.job

import com.ebiznext.comet.config.{DatasetArea, Settings}
import com.ebiznext.comet.job.index.IndexConfig
<<<<<<< HEAD
import com.ebiznext.comet.job.infer.InferSchemaConfig
=======
import com.ebiznext.comet.job.metrics.MetricsConfig
>>>>>>> d48290b1
import com.ebiznext.comet.workflow.IngestionWorkflow
import com.fasterxml.jackson.databind.ObjectMapper
import com.fasterxml.jackson.dataformat.yaml.YAMLFactory
import com.fasterxml.jackson.module.scala.DefaultScalaModule
import com.typesafe.scalalogging.StrictLogging
import org.apache.hadoop.fs.Path

/**
  * The root of all things.
  *  - importing from landing
  *  - submitting requests to the cron manager
  *  - ingesting the datasets
  *  - running an auto job
  * All these things ared laaunched from here.
  * See printUsage below to understand the CLI syntax.
  *
  */
object Main extends StrictLogging {
  // uses Jackson YAML to parsing, relies on SnakeYAML for low level handling
  val mapper: ObjectMapper = new ObjectMapper(new YAMLFactory())
  mapper.registerModule(DefaultScalaModule)

  val usage =
    """
    Usage: Main ingest domain schema path
    Usage: Main watch
  """

  private def printUsage() = {
    println(
      """
        |Usage :
        |comet job jobname
        |comet watch [+/-DOMAIN1,DOMAIN2,...]
        |comet import
        |comet ingest datasetDomain datasetSchema datasetPath
        |comet index --domain domain --schema schema --timestamp {@timestamp|yyyy.MM.dd} --id type-id --mapping mapping --format parquet|json|json-array --dataset datasetPath --conf key=value,key=value,...
<<<<<<< HEAD
        |comet infer-schema --domain domainName --schema schemaName --input datasetpath --output outputPath --with-header headerBoolean
=======
        |comet metrics --domain domain --schema schema
>>>>>>> d48290b1
        |      """.stripMargin
    )
  }

  /**
    * @param args depends on the action required
    *             to run a job:
    *   - call "comet job jobname" where jobname is the name of the job
    *             as defined in one of the definition files present in the metadata/jobs folder.
    *             to import files from a local file system
    *   - call "comet import", this will move files in the landing area to the pending area
    *             to watch for files wiating to be processed
    *   - call"comet watch [{+|–}domain1,domain2,domain3]" with a optional domain list separated by a ','.
    *             When called without any domain, will watch for all domain folders in the landing area
    *             When called with a '+' sign, will look only for this domain folders in the landing area
    *             When called with a '-' sign, will look for all domain folder in the landing area except the ones in the command lines.
    *   - call "comet ingest domain schema hdfs://datasets/domain/pending/file.dsv"
    *             to ingest a file defined by its schema in the specified domain
<<<<<<< HEAD
    *   -call "comet infer-schema --domain domainName --schema schemaName --input datasetpath --output outputPath --with-header boolean
=======
    *   - call "comet metrics --domain domain-name --schema schema-name "
    *             to compute all metrics on specific schema in a specific domain
>>>>>>> d48290b1
    */
  def main(args: Array[String]): Unit = {
    import Settings.{schemaHandler, storageHandler}
    DatasetArea.init(storageHandler)

    DatasetArea.initDomains(storageHandler, schemaHandler.domains.map(_.name))

    val workflow =
      new IngestionWorkflow(storageHandler, schemaHandler, Settings.comet.getLauncher())

    if (args.length == 0) println(usage)

    val arglist = args.toList
    logger.info(s"Running Comet $arglist")
    arglist.head match {
      case "job" if arglist.length == 2 => workflow.autoJob(arglist(1))
      case "import"                     => workflow.loadLanding()
      case "watch" =>
        if (arglist.length == 2) {
          val param = arglist(1)
          if (param.startsWith("-"))
            workflow.loadPending(Nil, param.substring(1).split(',').toList)
          else if (param.startsWith("+"))
            workflow.loadPending(param.substring(1).split(',').toList, Nil)
          else
            workflow.loadPending(param.split(',').toList, Nil)
        } else
          workflow.loadPending()
      case "ingest" if arglist.length == 4 =>
        workflow.ingest(arglist(1), arglist(2), arglist(3).split(',').map(new Path(_)).toList)

      case "index" =>
        IndexConfig.parse(args.drop(1)) match {
          case Some(config) =>
            // do something
            workflow.index(config)
          case _ =>
            printUsage()
        }

<<<<<<< HEAD
      case "infer-schema" => {

        InferSchemaConfig.parse(args.drop(1)) match {
          case Some(config) => workflow.infer(config)
          case _            => printUsage()
        }
      }
=======
      case "metrics" =>
        MetricsConfig.parse(args.drop(1)) match {
          case Some(config) =>
            workflow.metric(config)
          case _ =>
            printUsage()
        }

>>>>>>> d48290b1
      case _ => printUsage()
    }
  }
}<|MERGE_RESOLUTION|>--- conflicted
+++ resolved
@@ -22,11 +22,8 @@
 
 import com.ebiznext.comet.config.{DatasetArea, Settings}
 import com.ebiznext.comet.job.index.IndexConfig
-<<<<<<< HEAD
 import com.ebiznext.comet.job.infer.InferSchemaConfig
-=======
 import com.ebiznext.comet.job.metrics.MetricsConfig
->>>>>>> d48290b1
 import com.ebiznext.comet.workflow.IngestionWorkflow
 import com.fasterxml.jackson.databind.ObjectMapper
 import com.fasterxml.jackson.dataformat.yaml.YAMLFactory
@@ -64,11 +61,8 @@
         |comet import
         |comet ingest datasetDomain datasetSchema datasetPath
         |comet index --domain domain --schema schema --timestamp {@timestamp|yyyy.MM.dd} --id type-id --mapping mapping --format parquet|json|json-array --dataset datasetPath --conf key=value,key=value,...
-<<<<<<< HEAD
         |comet infer-schema --domain domainName --schema schemaName --input datasetpath --output outputPath --with-header headerBoolean
-=======
         |comet metrics --domain domain --schema schema
->>>>>>> d48290b1
         |      """.stripMargin
     )
   }
@@ -87,12 +81,9 @@
     *             When called with a '-' sign, will look for all domain folder in the landing area except the ones in the command lines.
     *   - call "comet ingest domain schema hdfs://datasets/domain/pending/file.dsv"
     *             to ingest a file defined by its schema in the specified domain
-<<<<<<< HEAD
     *   -call "comet infer-schema --domain domainName --schema schemaName --input datasetpath --output outputPath --with-header boolean
-=======
     *   - call "comet metrics --domain domain-name --schema schema-name "
     *             to compute all metrics on specific schema in a specific domain
->>>>>>> d48290b1
     */
   def main(args: Array[String]): Unit = {
     import Settings.{schemaHandler, storageHandler}
@@ -133,7 +124,6 @@
             printUsage()
         }
 
-<<<<<<< HEAD
       case "infer-schema" => {
 
         InferSchemaConfig.parse(args.drop(1)) match {
@@ -141,7 +131,6 @@
           case _            => printUsage()
         }
       }
-=======
       case "metrics" =>
         MetricsConfig.parse(args.drop(1)) match {
           case Some(config) =>
@@ -150,7 +139,6 @@
             printUsage()
         }
 
->>>>>>> d48290b1
       case _ => printUsage()
     }
   }
