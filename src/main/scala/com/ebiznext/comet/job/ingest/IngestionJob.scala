--- conflicted
+++ resolved
@@ -278,25 +278,11 @@
           Utils.exceptionAsString(exception),
           Step.SINK_ACCEPTED.toString
         )
-<<<<<<< HEAD
         SparkAuditLogWriter.append(session, log)
     }
     (savedDataset, acceptedPath)
   }
-=======
-        val res = new BigQuerySparkJob(config, Some(schema.bqSchema(schemaHandler))).run()
-        res match {
-          case Success(_) => ;
-          case Failure(e) => logger.error("BQLoad Failed", e)
-        }
-
-      case SinkType.KAFKA =>
-        Utils.withResources(new KafkaClient(settings.comet.kafka)) { client =>
-          client.sinkToTopic(schema.name, settings.comet.kafka.topics(schema.name), mergedDF)
-        }
-      case SinkType.JDBC =>
-        val (createDisposition: CreateDisposition, writeDisposition: WriteDisposition) = {
->>>>>>> e953dbc3
+
 
   private[this] def sink(mergedDF: DataFrame): Try[Unit] = {
     Try {
@@ -342,9 +328,9 @@
           }
 
         case SinkType.KAFKA =>
-          val client = new KafkaTopicUtils(settings.comet.kafka)
-          client.sinkToTopic(schema.name, settings.comet.kafka.topics(schema.name), mergedDF)
-
+          Utils.withResources(new KafkaClient(settings.comet.kafka)) { client =>
+            client.sinkToTopic(schema.name, settings.comet.kafka.topics(schema.name), mergedDF)
+          }
         case SinkType.JDBC =>
           val (createDisposition: CreateDisposition, writeDisposition: WriteDisposition) = {
 
