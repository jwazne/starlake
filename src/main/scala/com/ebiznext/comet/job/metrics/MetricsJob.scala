package com.ebiznext.comet.job.metrics

import com.ebiznext.comet.config.{DatasetArea, Settings}
import com.ebiznext.comet.job.bqload.{BigQueryLoadConfig, BigQueryLoadJob}
import com.ebiznext.comet.job.ingest.MetricRecord
import com.ebiznext.comet.job.jdbcload.JdbcLoadConfig
import com.ebiznext.comet.job.metrics.Metrics.{ContinuousMetric, DiscreteMetric, MetricsDatasets}
import com.ebiznext.comet.schema.handlers.{SchemaHandler, StorageHandler}
import com.ebiznext.comet.schema.model.{Domain, Schema, Stage}
import com.ebiznext.comet.utils.{FileLock, SparkJob, Utils}
import com.google.cloud.bigquery.JobInfo.WriteDisposition
import org.apache.hadoop.fs.Path
import org.apache.spark.sql._
import org.apache.spark.sql.execution.streaming.FileStreamSource.Timestamp
import org.apache.spark.sql.functions.{col, lit}
import scala.util.{Success, Try}

/** To record statistics with other information during ingestion.
  *
  */

/**
  *
  * @param domain         : Domain name
  * @param schema         : Schema
  * @param stage          : stage
  * @param storageHandler : Storage Handler
  */
class MetricsJob(
  domain: Domain,
  schema: Schema,
  stage: Stage,
  storageHandler: StorageHandler,
  schemaHandler: SchemaHandler
)(implicit val settings: Settings)
    extends SparkJob {

  override def name: String = "Compute metrics job"

  /** Function to build the metrics save path
    *
    * @param path : path where metrics are stored
    * @return : path where the metrics for the specified schema are stored
    */
  def metricsPath(path: String): Path = {
    DatasetArea.metrics(domain.name, schema.name)
  }

  def lockPath(path: String): Path = {
    new Path(
      settings.comet.lock.path,
      "metrics" + path
        .replace("{domain}", domain.name)
        .replace("{schema}", schema.name)
        .replace('/', '_') + ".lock"
    )
  }

  /**
    * Saves a dataset. If the path is empty (the first time we call metrics on the schema) then we can write.
    *
    * If there's already parquet files stored in it, then create a temporary directory to compute on, and flush
    * the path to move updated metrics in it
    *
    * @param dataToSave :   dataset to be saved
    * @param path       :   Path to save the file at
    *
    *
    */
  def save(dataToSave: DataFrame, path: Path): Unit = {
    if (storageHandler.exists(path)) {
      val pathIntermediate = new Path(path.getParent, ".metrics")

      val dataByVariableStored: DataFrame = session.read
        .parquet(path.toString)
        .union(dataToSave)

      dataByVariableStored
        .coalesce(1)
        .write
        .mode("append")
        .parquet(pathIntermediate.toString)

      storageHandler.delete(path)
      storageHandler.move(pathIntermediate, path)
      logger.whenDebugEnabled {
        session.read.parquet(path.toString).show(1000, truncate = false)
      }
    } else {
      storageHandler.mkdirs(path)
      dataToSave
        .coalesce(1)
        .write
        .mode("append")
        .parquet(path.toString)

    }
  }

  /** Function Function that unifies discrete and continuous metrics dataframe, then write save the result to parquet
    *
    * @param discreteDataset   : dataframe that contains all the discrete metrics
    * @param continuousDataset : dataframe that contains all the continuous metrics
    * @param domain            : name of the domain
    * @param schema            : schema of the initial data
    * @param ingestionTime     : time which correspond to the ingestion
    * @param stageState        : stage (unit / global)
    * @return
    */

  def unionDisContMetric(
    discreteDataset: Option[DataFrame],
    continuousDataset: Option[DataFrame],
    domain: Domain,
    schema: Schema,
    count: Long,
    ingestionTime: Timestamp,
    stageState: Stage
  ): MetricsDatasets = {
    val (continuousDF, discreteDF, frequenciesDF) =
      (discreteDataset, continuousDataset) match {
        case (Some(discreteDataset), Some(continuousDataset)) =>
          (
            Some(continuousDataset),
            Some(discreteDataset.drop("catCountFreq")),
            Some(
              discreteDataset
                .select("attribute", "catCountFreq")
                .withColumn("exploded", org.apache.spark.sql.functions.explode(col("catCountFreq")))
                .withColumn("category", col("exploded.category"))
                .withColumn("count", col("exploded.countDiscrete"))
                .withColumn("frequency", col("exploded.frequency"))
                .drop("catCountFreq")
                .drop("exploded")
            )
          )
        case (None, Some(continuousDataset)) =>
          (
            Some(continuousDataset),
            None,
            None
          )
        case (Some(discreteDataset), None) =>
          (
            None,
            Some(discreteDataset.drop("catCountFreq")),
            Some(
              discreteDataset
                .select("catCountFreq")
                .withColumn("exploded", org.apache.spark.sql.functions.explode(col("catCountFreq")))
                .withColumn("category", col("exploded.category"))
                .withColumn("count", col("exploded.countDiscrete"))
                .withColumn("frequency", col("exploded.frequency"))
                .drop("catCountFreq")
                .drop("exploded")
            )
          )
        case (None, None) =>
          (
            None,
            None,
            None
          )
      }

<<<<<<< HEAD
    val result = coupleDataMetrics
      .map(tupleDataMetric =>
        generateFullMetric(tupleDataMetric._1, tupleDataMetric._2, neededColList)
      )
      .reduce(_ union _)
      .withColumn("domain", lit(domain.name))
      .withColumn("schema", lit(schema.name))
      .withColumn("count", lit(count))
      .withColumn("cometTime", lit(ingestionTime))
      .withColumn("cometStage", lit(stageState.toString))
      .select(sortSelectCol.head, sortSelectCol.tail: _*)
    Some(result)
=======
    val allDF = List(continuousDF, discreteDF, frequenciesDF).map {
      case Some(dataset) =>
        val res = dataset
          .withColumn("jobId", lit(settings.comet.jobId))
          .withColumn("domain", lit(domain.name))
          .withColumn("schema", lit(schema.name))
          .withColumn("count", lit(count))
          .withColumn("cometTime", lit(ingestionTime))
          .withColumn("cometStage", lit(stageState.toString))
        logger.whenDebugEnabled {
          res.show()
        }

        Some(res)
      case None => None
    }
    MetricsDatasets(allDF(0), allDF(1), allDF(2))
>>>>>>> a7f67491
  }

  /**
    * Just to force any spark job to implement its entry point using within the "run" method
    *
    * @return : Spark Session used for the job
    */
  override def run(): Try[SparkSession] = {
    val datasetPath = new Path(DatasetArea.accepted(domain.name), schema.name)
    val dataUse: DataFrame = session.read.parquet(datasetPath.toString)
    run(dataUse, storageHandler.lastModified(datasetPath))
  }

  def run(dataUse: DataFrame, timestamp: Timestamp): Try[SparkSession] = {
    val discAttrs: List[String] = schema.discreteAttrs(schemaHandler).map(_.getFinalName())
    val continAttrs: List[String] = schema.continuousAttrs(schemaHandler).map(_.getFinalName())
    logger.info("Discrete Attributes -> " + discAttrs.mkString(","))
    logger.info("Continuous Attributes -> " + continAttrs.mkString(","))
    val discreteOps: List[DiscreteMetric] = Metrics.discreteMetrics
    val continuousOps: List[ContinuousMetric] = Metrics.continuousMetrics
    val savePath: Path = metricsPath(settings.comet.metrics.path)
    val count = dataUse.count()
    val discreteDataset = Metrics.computeDiscretMetric(dataUse, discAttrs, discreteOps)
    val continuousDataset = Metrics.computeContinuousMetric(dataUse, continAttrs, continuousOps)
    val metricsDatasets =
      unionDisContMetric(
        discreteDataset,
        continuousDataset,
        domain,
        schema,
        count,
        timestamp,
        stage
      )

    val metricsToSave = List(
      (metricsDatasets.continuousDF, "continuous"),
      (metricsDatasets.discreteDF, "discrete"),
      (metricsDatasets.frequenciesDF, "frequencies")
    )
    val combinedResult = metricsToSave.map {
      case (df, name) =>
        df match {
          case Some(df) =>
            settings.comet.internal.foreach(in => df.persist(in.cacheStorageLevel))
            val lockedPath = lockPath(settings.comet.metrics.path)
            val waitTimeMillis = settings.comet.lock.metricsTimeout
            val locker = new FileLock(lockedPath, storageHandler)

            val metricsResult = locker.tryExclusively(waitTimeMillis) {
              save(df, new Path(savePath, name))
            }

            val metricsSinkResult = sinkMetrics(df, name)

            for {
              _ <- metricsResult
              _ <- metricsSinkResult
            } yield {
              session
            }

          case None =>
            Success(session)
        }
    }
    combinedResult.find(_.isFailure).getOrElse(Success(session))
  }

  private def sinkMetrics(metricsDf: DataFrame, table: String): Try[Unit] = {
    if (settings.comet.metrics.active) {
      settings.comet.metrics.index match {
        case Settings.IndexSinkSettings.None =>
          Success(())

        case Settings.IndexSinkSettings.BigQuery(bqDataset) =>
          Try {
            sinkMetricsToBigQuery(metricsDf, bqDataset, table)
          }

        case Settings.IndexSinkSettings.Jdbc(jdbcConnection, partitions, batchSize) =>
          Try {
            val jdbcConfig = JdbcLoadConfig.fromComet(
              jdbcConnection,
              settings.comet,
              Right(metricsDf),
              name,
              partitions = partitions,
              batchSize = batchSize
            )
            sinkMetricsToJdbc(jdbcConfig)
          }
      }
    } else {
      Success(())
    }
  }

  private def sinkMetricsToBigQuery(
    metricsDf: DataFrame,
    bqDataset: String,
    bqTable: String
  ): Unit = {
    if (metricsDf.count() > 0) {
      val config = BigQueryLoadConfig(
        Right(metricsDf),
        outputDataset = bqDataset,
        outputTable = bqTable,
        None,
        "parquet",
        "CREATE_IF_NEEDED",
        "WRITE_APPEND",
        None,
        None
      )
      // Do not pass the schema here. Not that we do not compute the schema correctly
      // But since we are having a record of repeated field BQ does not like
      // the way we pass the schema. BQ needs an extra "list" subfield for repeated fields
      // So let him determine teh schema by himself or risk tonot to be able to append the metrics
      val res = new BigQueryLoadJob(config).run()
      Utils.logFailure(res, logger)
    }
  }

  private implicit val memsideEncoder: Encoder[MetricRecord] = Encoders.product[MetricRecord]

  private implicit val sqlableEncoder: Encoder[MetricRecord.AsSql] =
    Encoders.product[MetricRecord.AsSql]

  private def sinkMetricsToJdbc(
    cliConfig: JdbcLoadConfig
  ): Unit = {
    cliConfig.sourceFile match {
      case Left(_) =>
        throw new IllegalArgumentException("unsupported case with named source")
      case Right(metricsDf) =>
        // TODO: SMELL: Refused Bequest
        require(
          cliConfig.writeDisposition == WriteDisposition.WRITE_APPEND,
          s"unsupported write disposition ${cliConfig.writeDisposition}, only WRITE_APPEND is supported"
        )

        val converter = MetricRecord.MetricRecordConverter()

        val sqlableMetricsDf = metricsDf.as[MetricRecord].map(converter.toSqlCompatible)

        sqlableMetricsDf.write
          .format("jdbc")
          .option("numPartitions", cliConfig.partitions)
          .option("batchsize", cliConfig.batchSize)
          .option("truncate", cliConfig.writeDisposition == WriteDisposition.WRITE_TRUNCATE)
          .option("driver", cliConfig.driver)
          .option("url", cliConfig.url)
          .option("dbtable", cliConfig.outputTable)
          .option("user", cliConfig.user)
          .option("password", cliConfig.password)
          .mode(SaveMode.Append)
          .save()
    }
  }

}<|MERGE_RESOLUTION|>--- conflicted
+++ resolved
@@ -163,20 +163,6 @@
           )
       }
 
-<<<<<<< HEAD
-    val result = coupleDataMetrics
-      .map(tupleDataMetric =>
-        generateFullMetric(tupleDataMetric._1, tupleDataMetric._2, neededColList)
-      )
-      .reduce(_ union _)
-      .withColumn("domain", lit(domain.name))
-      .withColumn("schema", lit(schema.name))
-      .withColumn("count", lit(count))
-      .withColumn("cometTime", lit(ingestionTime))
-      .withColumn("cometStage", lit(stageState.toString))
-      .select(sortSelectCol.head, sortSelectCol.tail: _*)
-    Some(result)
-=======
     val allDF = List(continuousDF, discreteDF, frequenciesDF).map {
       case Some(dataset) =>
         val res = dataset
@@ -194,7 +180,6 @@
       case None => None
     }
     MetricsDatasets(allDF(0), allDF(1), allDF(2))
->>>>>>> a7f67491
   }
 
   /**
