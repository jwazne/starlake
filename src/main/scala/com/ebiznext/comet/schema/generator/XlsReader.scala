package com.ebiznext.comet.schema.generator

import java.io.File
import java.util.regex.Pattern

import com.ebiznext.comet.config.Settings
import com.ebiznext.comet.schema.model._
import org.apache.poi.ss.usermodel._

import scala.collection.JavaConverters._

sealed trait Input

case class Path(path: String) extends Input

case class FileInput(file: File) extends Input

/** Reads the spreadsheet found at the specified {@param input} and builds the corresponding Domain object
  *
  * @param input
  */
class XlsReader(input: Input) {

<<<<<<< HEAD
  private val workbook: Workbook = input match {
    case Path(s)       => WorkbookFactory.create(new File(s))
    case FileInput(in) => WorkbookFactory.create(in)
  }

  object formatter {
    private val f = new DataFormatter()

    def formatCellValue(cell: Cell): Option[String] = {
      f.formatCellValue(cell).trim match {
        case v if v.isEmpty => None
        case v              => Some(v)
      }
    }
  }

  private val allDomainHeaders = List(
    "_name",
    "_path",
    "_ack",
    "_description"
  )

=======
>>>>>>> 4281b58c
  private lazy val domain: Option[Domain] = {
    val sheet = workbook.getSheet("domain")
    val (rows, headerMap) = getColsOrder(sheet, allDomainHeaders)
    rows.headOption.flatMap { row =>
      val nameOpt =
        Option(row.getCell(headerMap("_name"), Row.MissingCellPolicy.RETURN_BLANK_AS_NULL))
          .flatMap(formatter.formatCellValue)
      val directoryOpt =
        Option(row.getCell(headerMap("_path"), Row.MissingCellPolicy.RETURN_BLANK_AS_NULL))
          .flatMap(formatter.formatCellValue)
      // Here for ack, we do not want to get None returned for an empty cell since None would give us a ".ack" as default later on
      val ack = Option(row.getCell(headerMap("_ack"), Row.MissingCellPolicy.CREATE_NULL_AS_BLANK))
        .flatMap(formatter.formatCellValue)
        .orElse(Some(""))
      val comment =
        Option(row.getCell(headerMap("_description"), Row.MissingCellPolicy.RETURN_BLANK_AS_NULL))
          .flatMap(formatter.formatCellValue)
      (nameOpt, directoryOpt) match {
        case (Some(name), Some(directory)) =>
          Some(Domain(name, directory, ack = ack, comment = comment))
        case _ => None
      }
    }
  }

  private lazy val schemas: List[Schema] = {
    val sheet = workbook.getSheet("schemas")
    val (rows, headerMap) = getColsOrder(sheet, allSchemaHeaders)
    rows.flatMap { row =>
      val nameOpt =
        Option(row.getCell(headerMap("_name"), Row.MissingCellPolicy.RETURN_BLANK_AS_NULL))
          .flatMap(formatter.formatCellValue)
      val patternOpt =
        Option(row.getCell(headerMap("_pattern"), Row.MissingCellPolicy.RETURN_BLANK_AS_NULL))
          .flatMap(formatter.formatCellValue)
          .map(Pattern.compile)
      val mode: Option[Mode] =
        Option(row.getCell(headerMap("_mode"), Row.MissingCellPolicy.RETURN_BLANK_AS_NULL))
          .flatMap(formatter.formatCellValue)
          .map(Mode.fromString)
      val write =
        Option(row.getCell(headerMap("_write"), Row.MissingCellPolicy.RETURN_BLANK_AS_NULL))
          .flatMap(formatter.formatCellValue)
          .map(WriteMode.fromString)
      val format =
        Option(row.getCell(headerMap("_format"), Row.MissingCellPolicy.RETURN_BLANK_AS_NULL))
          .flatMap(formatter.formatCellValue)
          .map(Format.fromString)
      val withHeader =
        Option(row.getCell(headerMap("_header"), Row.MissingCellPolicy.RETURN_BLANK_AS_NULL))
          .flatMap(formatter.formatCellValue)
          .map(_.toBoolean)
      val separator =
        Option(row.getCell(headerMap("_delimiter"), Row.MissingCellPolicy.RETURN_BLANK_AS_NULL))
          .flatMap(formatter.formatCellValue)
      val deltaColOpt =
        Option(row.getCell(headerMap("_delta_column"), Row.MissingCellPolicy.RETURN_BLANK_AS_NULL))
          .flatMap(formatter.formatCellValue)
      val identityKeysOpt =
        Option(row.getCell(headerMap("_merge_keys"), Row.MissingCellPolicy.RETURN_BLANK_AS_NULL))
          .flatMap(formatter.formatCellValue)
      val comment =
        Option(row.getCell(headerMap("_description"), Row.MissingCellPolicy.RETURN_BLANK_AS_NULL))
          .flatMap(formatter.formatCellValue)
      val encodingOpt =
        Option(row.getCell(headerMap("_encoding"), Row.MissingCellPolicy.RETURN_BLANK_AS_NULL))
          .flatMap(formatter.formatCellValue)
      val partitionSamplingOpt =
        Option(row.getCell(headerMap("_sampling"), Row.MissingCellPolicy.RETURN_BLANK_AS_NULL))
          .flatMap(formatter.formatCellValue)
          .map(_.toDouble)
      val partitionColumnsOpt =
        Option(row.getCell(headerMap("_partitioning"), Row.MissingCellPolicy.RETURN_BLANK_AS_NULL))
          .flatMap(formatter.formatCellValue)
          .map(_.split(",") map (_.trim))
          .map(_.toList)
      val sinkColumnsOpt =
        Option(row.getCell(headerMap("_sink"), Row.MissingCellPolicy.RETURN_BLANK_AS_NULL))
          .flatMap(formatter.formatCellValue)
      val clusteringOpt =
        Option(row.getCell(headerMap("_clustering"), Row.MissingCellPolicy.RETURN_BLANK_AS_NULL))
          .flatMap(formatter.formatCellValue)
          .map(_.split(","))
      val mergeQueryFilter =
        Option(
          row.getCell(headerMap("_merge_query_filter"), Row.MissingCellPolicy.RETURN_BLANK_AS_NULL)
        )
          .flatMap(formatter.formatCellValue)

      (nameOpt, patternOpt) match {
        case (Some(name), Some(pattern)) => {
          val metaData = Metadata(
            mode,
            format,
            encoding = encodingOpt,
            multiline = None,
            array = None,
            withHeader,
            separator,
            write = write,
            partition = (partitionSamplingOpt, partitionColumnsOpt) match {
              case (None, None) => None
              case _ =>
                Some(
                  Partition(
                    sampling = partitionSamplingOpt,
                    attributes = partitionColumnsOpt
                  )
                )
            },
            sink = sinkColumnsOpt.map(Sink.fromType).map {
              case bqSink: BigQuerySink =>
                val partitionBqSink = partitionColumnsOpt match {
                  case Some(ts :: Nil) => bqSink.copy(timestamp = Some(ts))
                  case _               => bqSink
                }
                val clusteredBqSink = clusteringOpt match {
                  case Some(cluster) =>
                    partitionBqSink.copy(clustering = Some(cluster))
                  case _ => partitionBqSink
                }
                clusteredBqSink
              case sink =>
                sink
            },
            clustering = clusteringOpt match {
              case Some(cluster) => Some(cluster)
              case None          => None
            }
          )

          val mergeOptions: Option[MergeOptions] =
            (deltaColOpt, identityKeysOpt, mergeQueryFilter) match {
              case (Some(deltaCol), Some(identityKeys), Some(filter)) =>
                Some(
                  MergeOptions(
                    key = identityKeys.split(",").toList.map(_.trim),
                    timestamp = Some(deltaCol),
                    queryFilter = Some(filter)
                  )
                )
              case (Some(deltaCol), Some(identityKeys), _) =>
                Some(
                  MergeOptions(
                    key = identityKeys.split(",").toList.map(_.trim),
                    timestamp = Some(deltaCol)
                  )
                )
              case (None, Some(identityKeys), Some(filter)) =>
                Some(
                  MergeOptions(
                    key = identityKeys.split(",").toList.map(_.trim),
                    queryFilter = Some(filter)
                  )
                )
              case (None, Some(identityKeys), _) =>
                Some(
                  MergeOptions(key = identityKeys.split(",").toList.map(_.trim))
                )
              case _ => None
            }
          Some(
            Schema(
              name,
              pattern,
              attributes = Nil,
              Some(metaData),
              mergeOptions,
              comment,
              None,
              None
            )
          )
        }
        case _ => None
      }
    }.toList
  }
  private val workbook: Workbook = WorkbookFactory.create(new File(path))

  private val allDomainHeaders = List(
    "_name",
    "_path",
    "_ack",
    "_description"
  )

  private val allSchemaHeaders = List(
    "_name",
    "_pattern",
    "_mode",
    "_write",
    "_format",
    "_header",
    "_delimiter",
    "_delta_column",
    "_merge_keys",
    "_description",
    "_encoding",
    "_sampling",
    "_partitioning",
    "_sink",
    "_clustering",
    "_merge_query_filter"
  )

  private val allAttributeHeaders = List(
    "_name",
    "_rename",
    "_type",
    "_required",
    "_privacy",
    "_metric",
    "_default",
    "_script",
    "_description",
    "_position_start",
    "_position_end",
    "_trim"
  )

  /** Returns the Domain corresponding to the parsed spreadsheet
    * @param settings
    * @return an Option of Domain
    */
  def getDomain()(implicit settings: Settings): Option[Domain] = {
    val completeSchemas = buildSchemas(settings).filter(_.attributes.nonEmpty)
    domain.map(_.copy(schemas = completeSchemas))
  }

  private def buildSchemas(settings: Settings): List[Schema] = {
    schemas.map { schema =>
      val schemaName = schema.name
      val sheetOpt = Option(workbook.getSheet(schemaName))
      val attributes = sheetOpt match {
        case None => List.empty
        case Some(sheet) =>
          val (rows, headerMap) = getColsOrder(sheet, allAttributeHeaders)
          val scalaSheet = sheet.asScala
          rows.flatMap { row =>
            val nameOpt =
              Option(row.getCell(headerMap("_name"), Row.MissingCellPolicy.RETURN_BLANK_AS_NULL))
                .flatMap(formatter.formatCellValue)
            val renameOpt =
              Option(row.getCell(headerMap("_rename"), Row.MissingCellPolicy.RETURN_BLANK_AS_NULL))
                .flatMap(formatter.formatCellValue)
            val semTypeOpt =
              Option(row.getCell(headerMap("_type"), Row.MissingCellPolicy.RETURN_BLANK_AS_NULL))
                .flatMap(formatter.formatCellValue)
            val required = Option(
              row.getCell(headerMap("_required"), Row.MissingCellPolicy.RETURN_BLANK_AS_NULL)
            )
              .flatMap(formatter.formatCellValue)
              .forall(_.toBoolean)
            val privacy =
              Option(row.getCell(headerMap("_privacy"), Row.MissingCellPolicy.RETURN_BLANK_AS_NULL))
                .flatMap(formatter.formatCellValue)
                .map(PrivacyLevel.ForSettings(settings).fromString)
            val metricType =
              Option(row.getCell(headerMap("_metric"), Row.MissingCellPolicy.RETURN_BLANK_AS_NULL))
                .flatMap(formatter.formatCellValue)
                .map(MetricType.fromString)
            val defaultOpt =
              Option(row.getCell(headerMap("_default"), Row.MissingCellPolicy.RETURN_BLANK_AS_NULL))
                .flatMap(formatter.formatCellValue)
            val scriptOpt =
              Option(row.getCell(headerMap("_script"), Row.MissingCellPolicy.RETURN_BLANK_AS_NULL))
                .flatMap(formatter.formatCellValue)
            val commentOpt = Option(
              row.getCell(headerMap("_description"), Row.MissingCellPolicy.RETURN_BLANK_AS_NULL)
            )
              .flatMap(formatter.formatCellValue)

            val positionOpt = schema.metadata.flatMap(_.format) match {
              case Some(Format.POSITION) => {
                val positionStart =
                  Option(
                    row.getCell(
                      headerMap("_position_start"),
                      Row.MissingCellPolicy.RETURN_BLANK_AS_NULL
                    )
                  )
                    .flatMap(formatter.formatCellValue)
                    .map(_.toInt) match {
                    case Some(v) => v - 1
                    case _       => 0
                  }
                val positionEnd =
                  Option(
                    row.getCell(
                      headerMap("_position_end"),
                      Row.MissingCellPolicy.RETURN_BLANK_AS_NULL
                    )
                  )
                    .flatMap(formatter.formatCellValue)
                    .map(_.toInt) match {
                    case Some(v) => v - 1
                    case _       => 0
                  }
                Some(Position(positionStart, positionEnd))
              }
              case _ => None
            }
            val attributeTrim =
              Option(row.getCell(headerMap("_trim"), Row.MissingCellPolicy.RETURN_BLANK_AS_NULL))
                .flatMap(formatter.formatCellValue)
                .map(Trim.fromString)

            (nameOpt, semTypeOpt) match {
              case (Some(name), Some(semType)) =>
                Some(
                  Attribute(
                    name,
                    semType,
                    array = None,
                    required,
                    privacy.getOrElse(PrivacyLevel.None),
                    comment = commentOpt,
                    rename = renameOpt,
                    metricType = metricType,
                    trim = attributeTrim,
                    position = positionOpt,
                    default = defaultOpt,
                    script = scriptOpt,
                    tags = None,
                    attributes = None
                  )
                )
              case _ => None
            }
          }.toList
      }
      schema.copy(attributes = attributes)
    }
  }

  private def getColsOrder(
    sheet: Sheet,
    allHeaders: List[String]
  ): (Iterable[Row], Map[String, Int]) = {
    val scalaSheet = sheet.asScala
    val hasSchema = scalaSheet.head
      .getCell(0, Row.MissingCellPolicy.RETURN_BLANK_AS_NULL)
      .getStringCellValue
      .startsWith("_")
    if (hasSchema) {
      val headersRow = scalaSheet.head
      val headerMap = headersRow
        .cellIterator()
        .asScala
        .zipWithIndex
        .map { case (headerCell, index) =>
          val header = headerCell.getStringCellValue
          (header, index)
        }
        .toMap
      (scalaSheet.drop(2), headerMap)
    } else {
      (scalaSheet.drop(1), allHeaders.zipWithIndex.toMap)
    }
  }

  object formatter {
    private val f = new DataFormatter()

    def formatCellValue(cell: Cell): Option[String] = {
      f.formatCellValue(cell).trim match {
        case v if v.isEmpty => None
        case v              => Some(v)
      }
    }
  }
}<|MERGE_RESOLUTION|>--- conflicted
+++ resolved
@@ -21,32 +21,11 @@
   */
 class XlsReader(input: Input) {
 
-<<<<<<< HEAD
   private val workbook: Workbook = input match {
     case Path(s)       => WorkbookFactory.create(new File(s))
     case FileInput(in) => WorkbookFactory.create(in)
   }
 
-  object formatter {
-    private val f = new DataFormatter()
-
-    def formatCellValue(cell: Cell): Option[String] = {
-      f.formatCellValue(cell).trim match {
-        case v if v.isEmpty => None
-        case v              => Some(v)
-      }
-    }
-  }
-
-  private val allDomainHeaders = List(
-    "_name",
-    "_path",
-    "_ack",
-    "_description"
-  )
-
-=======
->>>>>>> 4281b58c
   private lazy val domain: Option[Domain] = {
     val sheet = workbook.getSheet("domain")
     val (rows, headerMap) = getColsOrder(sheet, allDomainHeaders)
@@ -225,7 +204,6 @@
       }
     }.toList
   }
-  private val workbook: Workbook = WorkbookFactory.create(new File(path))
 
   private val allDomainHeaders = List(
     "_name",
