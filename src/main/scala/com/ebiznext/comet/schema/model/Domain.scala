/*
 *
 *  * Licensed to the Apache Software Foundation (ASF) under one or more
 *  * contributor license agreements.  See the NOTICE file distributed with
 *  * this work for additional information regarding copyright ownership.
 *  * The ASF licenses this file to You under the Apache License, Version 2.0
 *  * (the "License"); you may not use this file except in compliance with
 *  * the License.  You may obtain a copy of the License at
 *  *
 *  *    http://www.apache.org/licenses/LICENSE-2.0
 *  *
 *  * Unless required by applicable law or agreed to in writing, software
 *  * distributed under the License is distributed on an "AS IS" BASIS,
 *  * WITHOUT WARRANTIES OR CONDITIONS OF ANY KIND, either express or implied.
 *  * See the License for the specific language governing permissions and
 *  * limitations under the License.
 *
 *
 */

package com.ebiznext.comet.schema.model

import java.util.regex.Pattern

import com.ebiznext.comet.config.{DatasetArea, Settings}
import com.ebiznext.comet.schema.handlers.SchemaHandler
import org.apache.hadoop.fs.Path

import scala.collection.mutable

/**
  * Let's say you are willing to import customers and orders from your Sales system.
  * Sales is therefore the domain and customer & order are your datasets.
  * In a DBMS, A Domain would be implemented by a DBMS  schema and a dataset by a DBMS table.
  * In BigQuery, The domain name would be the Big Query dataset name and the dataset would be implemented by a Big Query table.
  *
  * @param name       Domain name. Make sure you use a name that may be used as a folder name on the target storage.
  *                   - When using HDFS or Cloud Storage,  files once ingested are stored in a sub-directory named after the domain name.
  *                   - When used with BigQuery, files are ingested and sorted in tables under a dataset named after the domain name.
  * @param directory  : Folder on the local filesystem where incoming files are stored.
  *                     Typically, this folder will be scanned periodically to move the dataset to the cluster for ingestion.
  *                     Files located in this folder are moved to the pending folder for ingestion by the "import" command.
  * @param metadata   : Default Schema metadata.
  *                     This metadata is applied to the schemas defined in this domain.
  *                     Metadata properties may be redefined at the schema level.
  *                     See Metadata Entity for more details.
<<<<<<< HEAD
  * @param schemas    : List of schema for each dataset in this domain
  * @param comment    : Free text
  * @param extensions : recognized filename extensions (json, csv, dsv, psv) are recognized by default
=======
  * @param schemas    : List of schemas for each dataset in this domain
  *                     A domain ususally contains multiple schemas. Each schema defining how the contents of the input file should be parsed.
  *                     See Schema for more details.
  * @param comment    : Domain Description (free text)
  * @param extensions : recognized filename extensions. json, csv, dsv, psv are recognized by default
>>>>>>> e2507701
  *                     Only files with these extensions will be moved to the pending folder.
  * @param ack        : Ack extension used for each file. ".ack" if not specified.
  *                     Files are moved to the pending folder only once a file with the same name as the source file and with this extension
  *                     is present.
  *                     To move a file without requiring an ack file to be present, set explicitly this property to the empty string value "".
  */
case class Domain(
  name: String,
  directory: String,
  metadata: Option[Metadata] = None,
  schemas: List[Schema] = Nil,
  comment: Option[String] = None,
  extensions: Option[List[String]] = None,
  ack: Option[String] = None
) {

  /**
    * Get schema from filename
    * Schema are matched against filenames using filename patterns.
    * The schema pattern that matches the filename is returned
    *
    * @param filename : dataset filename
    * @return
    */
  def findSchema(filename: String): Option[Schema] = {
    schemas.find(_.pattern.matcher(filename).matches())
  }

  /**
    * Load Elasticsearch template file if it exist
    *
    * @param schema : Schema name to map to an elasticsearch index
    * @return ES template with optionally the __PROPERTIES__ string
    *         that will be replaced by the schema attributes dynamically
    *         computed mappings
    */
  def mapping(
    schema: Schema
  )(implicit settings: Settings): Option[String] = {
    val template = new Path(new Path(DatasetArea.mapping, this.name), schema.name + ".json")
    if (settings.storageHandler.exists(template))
      Some(settings.storageHandler.read(template))
    else
      None
  }

  /**
    * List of file extensions to scan for in the domain directory
    *
    * @return the list of extensions of teh default ones : ".json", ".csv", ".dsv", ".psv"
    */
  def getExtensions(): List[String] = {
    extensions.getOrElse(List("json", "csv", "dsv", "psv")).map("." + _)
  }

  /**
    * Ack file should be present for each file to ingest.
    *
    * @return the ack attribute or ".ack" by default
    */
  def getAck(): String = ack.map(ack => if (ack.nonEmpty) "." + ack else ack).getOrElse(".ack")

  /**
    * Is this Domain valid ? A domain is valid if :
    *   - The domain name is a valid attribute
    *   - all the schemas defined in this domain are valid
    *   - No schema is defined twice
    *   - Partitions columns are valid columns
    *   - The input directory is a valid path
    *
    * @return
    */
  def checkValidity(
    schemaHandler: SchemaHandler
  )(implicit settings: Settings): Either[List[String], Boolean] = {
    val errorList: mutable.MutableList[String] = mutable.MutableList.empty

    // Check Domain name validity
    val dbNamePattern = Pattern.compile("[a-zA-Z][a-zA-Z0-9_]{1,100}")
    if (!dbNamePattern.matcher(name).matches())
      errorList += s"Domain with name $name should respect the pattern ${dbNamePattern.pattern()}"

    // Check Schemas validity
    schemas.foreach { schema =>
      for (errors <- schema.checkValidity(this.metadata, schemaHandler).left) {
        errorList ++= errors
      }
    }

    // Check Metadata validity
    metadata.foreach { metadata =>
      for (errors <- metadata.checkValidity(schemaHandler).left) {
        errorList ++= errors
      }
    }

    val duplicatesErrorMessage =
      "%s is defined %d times. A schema can only be defined once."
    for (errors <- duplicates(schemas.map(_.name), duplicatesErrorMessage).left) {
      errorList ++= errors
    }

    // TODO Check partition columns

    // TODO Validate directory
    val inputDir = new Path(this.directory)
    if (!settings.storageHandler.exists(inputDir)) {
      errorList += s"$directory not found"
    }
    if (errorList.nonEmpty)
      Left(errorList.toList)
    else
      Right(true)
  }
}<|MERGE_RESOLUTION|>--- conflicted
+++ resolved
@@ -44,17 +44,11 @@
   *                     This metadata is applied to the schemas defined in this domain.
   *                     Metadata properties may be redefined at the schema level.
   *                     See Metadata Entity for more details.
-<<<<<<< HEAD
-  * @param schemas    : List of schema for each dataset in this domain
-  * @param comment    : Free text
-  * @param extensions : recognized filename extensions (json, csv, dsv, psv) are recognized by default
-=======
   * @param schemas    : List of schemas for each dataset in this domain
   *                     A domain ususally contains multiple schemas. Each schema defining how the contents of the input file should be parsed.
   *                     See Schema for more details.
   * @param comment    : Domain Description (free text)
   * @param extensions : recognized filename extensions. json, csv, dsv, psv are recognized by default
->>>>>>> e2507701
   *                     Only files with these extensions will be moved to the pending folder.
   * @param ack        : Ack extension used for each file. ".ack" if not specified.
   *                     Files are moved to the pending folder only once a file with the same name as the source file and with this extension
