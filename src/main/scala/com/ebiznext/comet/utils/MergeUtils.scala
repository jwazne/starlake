package com.ebiznext.comet.utils

import com.ebiznext.comet.schema.model.MergeOptions
import com.typesafe.scalalogging.StrictLogging
import org.apache.spark.sql.expressions.Window
import org.apache.spark.sql.functions._
import org.apache.spark.sql.types.{ArrayType, DataType, StructType}
import org.apache.spark.sql.{Column, DataFrame}

object MergeUtils extends StrictLogging {

  /** Compute a new schema that is compatible with merge operations. Built recursively from the
    * incoming schema to retain the latest attributes, but without the columns that does not exist
    * yet. Ensures that the incomingSchema contains all the columns from the existingSchema.
    */
  def computeCompatibleSchema(actualSchema: StructType, expectedSchema: StructType): StructType = {
    val actualColumns = actualSchema.map(field => field.name -> field).toMap
    val expectedColumns = expectedSchema.map(field => field.name -> field).toMap

    val missingColumns = actualColumns.keySet.diff(expectedColumns.keySet)
    if (missingColumns.nonEmpty)
      throw new RuntimeException(
        "Input Dataset should contain every column from the existing HDFS dataset. The following columns were not matched: " + missingColumns
          .mkString(", ")
      )

    val newColumns = expectedColumns.keySet.diff(actualColumns.keySet)
    val newColumnsNotNullable =
      newColumns.flatMap(expectedColumns.get).filterNot(_.nullable).map(_.name)
    if (newColumnsNotNullable.nonEmpty)
      throw new RuntimeException(
        "The new columns from Input Dataset should be nullable. The following columns were not: " + newColumnsNotNullable
          .mkString(", ")
      )

    StructType(
      expectedSchema
        .flatMap(expectedField =>
          actualColumns
            .get(expectedField.name)
            .map(existingField =>
              (existingField.dataType, expectedField.dataType) match {
                case (existingType: StructType, incomingType: StructType) =>
                  expectedField.copy(dataType = computeCompatibleSchema(existingType, incomingType))
                case (
                      ArrayType(existingType: StructType, _),
                      ArrayType(incomingType: StructType, nullable)
                    ) =>
                  expectedField
                    .copy(dataType =
                      ArrayType(computeCompatibleSchema(existingType, incomingType), nullable)
                    )
                case (_, _) => expectedField
              }
            )
        )
    )
  }

  def computeToMergeAndToDeleteDF(
    existingDF: DataFrame,
    incomingDF: DataFrame,
    mergeOptions: MergeOptions
  ): (DataFrame, DataFrame) = {
    logger.info(s"incomingDF Schema before merge -> ${incomingDF.schema}")
    logger.info(s"existingDF Schema before merge -> ${existingDF.schema}")
    logger.info(s"existingDF field count=${existingDF.schema.fields.length}")
    logger.info(s"existingDF field list=${existingDF.schema.fields.map(_.name).mkString(",")}")
    logger.info(s"incomingDF field count=${incomingDF.schema.fields.length}")
    logger.info(s"incomingDF field list=${incomingDF.schema.fields.map(_.name).mkString(",")}")

    val finalIncomingDF = mergeOptions.delete
      .map(condition => incomingDF.filter(s"not ($condition)"))
      .getOrElse(incomingDF)

    val orderingWindow = Window
      .partitionBy(mergeOptions.key.head, mergeOptions.key.tail: _*)
      .orderBy(mergeOptions.timestamp.fold(mergeOptions.key) { List(_) }.map(col(_).desc): _*)

    val allRowsDF = computeDataframeUnion(existingDF, finalIncomingDF)

    val allRowsWithRownum = allRowsDF
      .withColumn("rownum", row_number.over(orderingWindow))

    // Deduplicate
    val mergedDF = allRowsWithRownum
      .where(col("rownum") === 1)
      .drop("rownum")

    // Compute rows that will be deleted
    val toDeleteDF = allRowsWithRownum
      .where(col("rownum") =!= 1)
      .drop("rownum")

    logger.whenDebugEnabled {
      logger.debug(s"Merge detected ${toDeleteDF.count()} items to update/delete")
      logger.debug(s"Merge detected ${mergedDF.except(finalIncomingDF).count()} items to insert")
      mergedDF.show(false)
    }

    (mergedDF, toDeleteDF)
  }

  // return an optional list of column paths (ex "root.field" <=> ("root", "field"))
  private def findMissingColumnsType(
    schema: StructType,
    reference: StructType,
    stack: List[String] = List()
  ): Option[Map[List[String], DataType]] = {
    val fields = schema.fields.map(field => field.name -> field).toMap
    reference.fields
      .flatMap { referenceField =>
        fields
          .get(referenceField.name)
          .fold(
            // Without match, we have found a missing column
            Option(Map((stack :+ referenceField.name) -> referenceField.dataType))
          ) { field =>
            (field.dataType, referenceField.dataType) match {
              // In here, we known the reference column is matched in the original schema
              // If the innerType is a StructType, we must do some recursion
              // Otherwise, we can end the search, there is no missing column here.
              case (fieldType: StructType, referenceType: StructType) =>
                findMissingColumnsType(fieldType, referenceType, stack :+ referenceField.name)
              case (
                    ArrayType(fieldType: StructType, _),
                    ArrayType(referenceType: StructType, _)
                  ) =>
                findMissingColumnsType(fieldType, referenceType, stack :+ referenceField.name)
              case (_, _) => None
            }
          }
      }
      .reduceOption(_ ++ _)
  }

  private def supportsNestedFieldsOperations(dataFrame: DataFrame): Boolean =
    Version(dataFrame.sparkSession.sparkContext.version).compareTo(Version("3.1.0")) >= 0

  private def buildMissingType(
    dataframe: DataFrame,
    missingType: (List[String], DataType)
  ): DataFrame = buildMissingType(dataframe, missingType, supportsNestedFieldsOperations(dataframe))

  def buildMissingType(
    dataframe: DataFrame,
    missingType: (List[String], DataType),
    useNestedFields: Boolean
  ): DataFrame = {
    // Inspired from https://medium.com/@fqaiser94/manipulating-nested-data-just-got-easier-in-apache-spark-3-1-1-f88bc9003827
    def buildMissingColumn: (List[String], List[String], DataType, Boolean) => Column = {
      case (_ :+ colName, Nil, missingType, _) => lit(null).cast(missingType).as(colName)
      case (_ :+ colName, fields, missingType, true) =>
        col(colName).withField(fields.mkString("."), lit(null).cast(missingType))
      case (parents, colName :: fields, missingType, false) =>
        val parentColName = parents.mkString(".")
        when(
          col(parentColName).isNotNull,
          struct(
            col(s"$parentColName.*"),
            buildMissingColumn(parents ++ List(colName), fields, missingType, false)
          )
        )
      case (_, _, _, _) => throw new Exception("should never happen")
    }

    missingType match {
      case (colName :: tail, dataType) =>
        dataframe.withColumn(
          colName,
          buildMissingColumn(List(colName), tail, dataType, useNestedFields)
        )
      case (_, _) => dataframe
    }
  }

  /** Perform an union between two dataframe. Fixes any missing column from the originalDF by add
    * null values where needed. Assumes toAddDF to at least contains all the columns from originalDF
    * (see {@link computeCompatibleSchema})
    */
  private def computeDataframeUnion(originalDF: DataFrame, toAddDF: DataFrame): DataFrame = {
<<<<<<< HEAD
    // return an optional list of column paths (ex "root.field" <=> ("root", "field"))
    def findMissingColumns(
      originalSchema: StructType,
      toAddSchema: StructType,
      currentFieldPathName: List[String] = List()
    ): Option[Map[List[String], DataType]] = {
      val originalFields = originalSchema.fields.map(field => field.name -> field).toMap
      toAddSchema.fields
        .flatMap { toAddField =>
          originalFields
            .get(toAddField.name)
            .fold(
              // Without match, we have found a missing column
              Option(Map((currentFieldPathName :+ toAddField.name) -> toAddField.dataType))
            ) { field =>
              (field.dataType, toAddField.dataType) match {
                // In here, we known the reference column is matched in the original schema
                // If the innerType is a StructType, we must do some recursion
                // Otherwise, we can end the search, there is no missing column here.
                case (fieldType: StructType, referenceType: StructType) =>
                  findMissingColumns(
                    fieldType,
                    referenceType,
                    currentFieldPathName :+ toAddField.name
                  )
                case (
                      ArrayType(fieldType: StructType, _),
                      ArrayType(referenceType: StructType, _)
                    ) =>
                  findMissingColumns(
                    fieldType,
                    referenceType,
                    currentFieldPathName :+ toAddField.name
                  )
                case (_, _) => None
              }
            }
        }
        .reduceOption(_ ++ _)
    }

    val missingColumns = findMissingColumns(originalDF.schema, toAddDF.schema)
    val patchedDF = missingColumns
      .fold(originalDF) { missingColumns =>
        missingColumns.foldLeft(originalDF) {
          (dataframe: DataFrame, missingColumns: (List[String], DataType)) =>
            missingColumns match {
              case (Nil, _) => dataframe
              case (colName :: Nil, dataType) =>
                dataframe.withColumn(colName, lit(null).cast(dataType))
              case (colName :: tail, dataType) =>
                dataframe.withColumn(
                  colName,
                  col(colName).withField(tail.mkString("."), lit(null).cast(dataType))
                )
            }
        }
=======
    val missingTypes = findMissingColumnsType(originalDF.schema, toAddDF.schema)
    val patchedDF = missingTypes
      .fold(originalDF) { missingTypes =>
        missingTypes.foldLeft(originalDF) { buildMissingType }
>>>>>>> d557317b
      }
      // Force ordering of columns to be the same
      .select(toAddDF.columns.map(col): _*)

    // place toAddDF first, so that if a new data takes precedence over the rest
    toAddDF.union(patchedDF)
  }
}<|MERGE_RESOLUTION|>--- conflicted
+++ resolved
@@ -179,70 +179,10 @@
     * (see {@link computeCompatibleSchema})
     */
   private def computeDataframeUnion(originalDF: DataFrame, toAddDF: DataFrame): DataFrame = {
-<<<<<<< HEAD
-    // return an optional list of column paths (ex "root.field" <=> ("root", "field"))
-    def findMissingColumns(
-      originalSchema: StructType,
-      toAddSchema: StructType,
-      currentFieldPathName: List[String] = List()
-    ): Option[Map[List[String], DataType]] = {
-      val originalFields = originalSchema.fields.map(field => field.name -> field).toMap
-      toAddSchema.fields
-        .flatMap { toAddField =>
-          originalFields
-            .get(toAddField.name)
-            .fold(
-              // Without match, we have found a missing column
-              Option(Map((currentFieldPathName :+ toAddField.name) -> toAddField.dataType))
-            ) { field =>
-              (field.dataType, toAddField.dataType) match {
-                // In here, we known the reference column is matched in the original schema
-                // If the innerType is a StructType, we must do some recursion
-                // Otherwise, we can end the search, there is no missing column here.
-                case (fieldType: StructType, referenceType: StructType) =>
-                  findMissingColumns(
-                    fieldType,
-                    referenceType,
-                    currentFieldPathName :+ toAddField.name
-                  )
-                case (
-                      ArrayType(fieldType: StructType, _),
-                      ArrayType(referenceType: StructType, _)
-                    ) =>
-                  findMissingColumns(
-                    fieldType,
-                    referenceType,
-                    currentFieldPathName :+ toAddField.name
-                  )
-                case (_, _) => None
-              }
-            }
-        }
-        .reduceOption(_ ++ _)
-    }
-
-    val missingColumns = findMissingColumns(originalDF.schema, toAddDF.schema)
-    val patchedDF = missingColumns
-      .fold(originalDF) { missingColumns =>
-        missingColumns.foldLeft(originalDF) {
-          (dataframe: DataFrame, missingColumns: (List[String], DataType)) =>
-            missingColumns match {
-              case (Nil, _) => dataframe
-              case (colName :: Nil, dataType) =>
-                dataframe.withColumn(colName, lit(null).cast(dataType))
-              case (colName :: tail, dataType) =>
-                dataframe.withColumn(
-                  colName,
-                  col(colName).withField(tail.mkString("."), lit(null).cast(dataType))
-                )
-            }
-        }
-=======
     val missingTypes = findMissingColumnsType(originalDF.schema, toAddDF.schema)
     val patchedDF = missingTypes
       .fold(originalDF) { missingTypes =>
         missingTypes.foldLeft(originalDF) { buildMissingType }
->>>>>>> d557317b
       }
       // Force ordering of columns to be the same
       .select(toAddDF.columns.map(col): _*)
