package ai.starlake.extract

import ai.starlake.TestHelper
import ai.starlake.config.Settings
import ai.starlake.config.Settings.Connection
import ai.starlake.schema.handlers.SchemaHandler
import ai.starlake.schema.model.{Domain, Metadata, Mode, Schema}
import ai.starlake.utils.YamlSerializer
import better.files.File

import java.sql.DriverManager
import scala.collection.parallel.ForkJoinTaskSupport
import scala.util.{Failure, Success}

class ExtractSpec extends TestHelper {
  "JDBC2Yml of all tables" should "should generated all the table schemas in a YML file" in {
    new WithSettings() {
      val metadata = Metadata(
        mode = Some(Mode.STREAM),
        quote = Some("::"),
        directory = Some("/{{domain}}/{{schema}}")
      )
      val domainTemplate = Domain(name = "CUSTOM_NAME", metadata = Some(metadata))
      testSchemaExtraction(
        JDBCSchema(None, "PUBLIC", pattern = Some("{{schema}}-{{table}}.*"))
          .fillWithDefaultValues(),
<<<<<<< HEAD
        settings.appConfig.connections("test-pg").options,
=======
        settings.appConfig.connections("test-h2"),
>>>>>>> f7957a98
        Some(domainTemplate)
      ) { case (domain, _, _) =>
        assert(domain.metadata.flatMap(_.quote).getOrElse("") == "::")
        assert(domain.metadata.flatMap(_.mode).getOrElse(Mode.FILE) == Mode.STREAM)
        assert(domain.metadata.flatMap(_.directory).isDefined)
      }
    }
  }

  it should "should generated all the table schemas in a YML file without domain template" in {
    new WithSettings() {
      testSchemaExtraction(
        JDBCSchema(None, "PUBLIC", pattern = Some("{{schema}}-{{table}}.*"))
          .fillWithDefaultValues(),
<<<<<<< HEAD
        settings.appConfig.connections("test-pg").options,
=======
        settings.appConfig.connections("test-h2"),
>>>>>>> f7957a98
        None
      ) { case (domain, _, _) =>
        assert(domain.metadata.isEmpty)
      }
    }
  }

  private def testSchemaExtraction(
    jdbcSchema: JDBCSchema,
    connectionSettings: Connection,
    domainTemplate: Option[Domain]
  )(assertOutput: (Domain, Schema, Schema) => Unit) // Domain, Table definition and View definition
  (implicit settings: Settings) = {
    val jdbcOptions = settings.appConfig.connections("test-pg")
    val conn = DriverManager.getConnection(
      jdbcOptions.options("url"),
      jdbcOptions.options("user"),
      jdbcOptions.options("password")
    )
    val sql: String =
      """
        |drop table if exists test_table1 cascade;
        |create table test_table1(ID INT PRIMARY KEY,NAME VARCHAR(500));
        |create view test_view1 AS SELECT NAME FROM test_table1;
        |insert into test_table1 values (1,'A');""".stripMargin
    val st = conn.createStatement()
    st.execute(sql)
    val rs = st.executeQuery("select * from test_table1")
    rs.next
    val row1InsertionCheck = (1 == rs.getInt("ID")) && ("A" == rs.getString("NAME"))
    assert(row1InsertionCheck, "Data not inserted")
    val outputDir: File = File(s"$starlakeTestRoot/extract-without-template")
    implicit val fjp: Option[ForkJoinTaskSupport] = ExtractUtils.createForkSupport()
    new ExtractJDBCSchema(new SchemaHandler(settings.storageHandler())).extractSchema(
      jdbcSchema,
      connectionSettings,
      outputDir,
      domainTemplate,
      None
    )
    val publicOutputDir = outputDir / "PUBLIC"
    val publicPath = publicOutputDir / "_config.sl.yml"
    val domain =
      YamlSerializer.deserializeDomain(
        publicPath.contentAsString,
        publicPath.pathAsString
      ) match {
        case Success(domain) => domain
        case Failure(e)      => throw e
      }
    assert(domain.name == "PUBLIC")

    val tableFile = publicOutputDir / "TEST_TABLE1.sl.yml"
    val table =
      YamlSerializer
        .deserializeSchemaRefs(tableFile.contentAsString, tableFile.pathAsString)
        .tables
        .head
    table.attributes.map(a => a.name -> a.`type`).toSet should contain theSameElementsAs Set(
      "id"   -> "long",
      "name" -> "string"
    )
    table.primaryKey should contain("id")
    table.pattern.pattern() shouldBe "\\QPUBLIC\\E-\\Qtest_table1\\E.*"
    val viewFile = publicOutputDir / "TEST_VIEW1.sl.yml"
    val view =
      YamlSerializer
        .deserializeSchemaRefs(viewFile.contentAsString, viewFile.pathAsString)
        .tables
        .head
    view.pattern.pattern() shouldBe "\\QPUBLIC\\E-\\Qtest_view1\\E.*"
    assertOutput(domain, table, view)
  }

  "JDBCSchemas" should "deserialize correctly" in {
    new WithSettings() {
      val input =
        """
          |extract:
          |  connectionRef: "test-pg" # Connection name as defined in the connections section of the application.conf file
          |  jdbcSchemas:
          |    - catalog: "business" # Optional catalog name in the target database
          |      schema: "public" # Database schema where tables are located
          |      tables:
          |        - name: "user"
          |          columns: # optional list of columns, if not present all columns should be exported.
          |            - id
          |            - email
          |        - name: product # All columns should be exported
          |        - name: "*" # Ignore any other table spec. Just export all tables
          |      tableTypes: # One or many of the types below
          |        - "TABLE"
          |        - "VIEW"
          |        - "SYSTEM TABLE"
          |        - "GLOBAL TEMPORARY"
          |        - "LOCAL TEMPORARY"
          |        - "ALIAS"
          |        - "SYNONYM"
          |      template: "/my-templates/domain-template.yml" # Metadata to use for the generated YML file.
          |      pattern: "{{schema}}-{{table}}.*"
          |""".stripMargin
      val jdbcMapping = File.newTemporaryFile()
      jdbcMapping.overwrite(input)

      val jdbcSchemas =
        YamlSerializer.deserializeJDBCSchemas(jdbcMapping.contentAsString, jdbcMapping.pathAsString)
      assert(jdbcSchemas.jdbcSchemas.nonEmpty)
      jdbcSchemas shouldBe JDBCSchemas(
        connectionRef = Some("test-pg"),
        jdbcSchemas = List(
          JDBCSchema(
            catalog = Some("business"),
            schema = "public",
            tables = List(
              JDBCTable(
                "user",
                List(TableColumn("id", None), TableColumn("email", None)),
                None,
                None,
                Map.empty,
                None,
                None
              ),
              JDBCTable("product", Nil, None, None, Map.empty, None, None),
              JDBCTable("*", Nil, None, None, Map.empty, None, None)
            ),
            tableTypes = List(
              "TABLE",
              "VIEW",
              "SYSTEM TABLE",
              "GLOBAL TEMPORARY",
              "LOCAL TEMPORARY",
              "ALIAS",
              "SYNONYM"
            ),
            template = Some("/my-templates/domain-template.yml"),
            pattern = Some("{{schema}}-{{table}}.*")
          )
        ),
        default = None
      )
    }
  }

  "JDBCSchemas" should "deserialize with global jdbc schema override" in {
    new WithSettings() {
      val input =
        """
          |extract:
          |  connectionRef: "test-pg" # Connection name as defined in the connections section of the application.conf file
          |  globalJdbcSchema:
          |    catalog: "business" # Optional catalog name in the target database
          |    schema: "public" # Database schema where tables are located
          |    tableTypes: # One or many of the types below
          |      - "TABLE"
          |      - "VIEW"
          |    template: "/my-templates/domain-template.yml" # Metadata to use for the generated YML file.
          |    pattern: "{{schema}}-{{table}}.*"
          |    fullExport: true
          |    sanitizeName: true
          |  jdbcSchemas:
          |    - tables:
          |        - name: "user"
          |          columns: # optional list of columns, if not present all columns should be exported.
          |            - id
          |            - email
          |        - name: product # All columns should be exported
          |        - name: "*" # Ignore any other table spec. Just export all tables
          |""".stripMargin
      val jdbcMapping = File.newTemporaryFile()
      jdbcMapping.overwrite(input)

      val jdbcSchemas =
        YamlSerializer.deserializeJDBCSchemas(jdbcMapping.contentAsString, jdbcMapping.pathAsString)
      assert(jdbcSchemas.jdbcSchemas.nonEmpty)
      jdbcSchemas shouldBe JDBCSchemas(
        connectionRef = Some("test-pg"),
        jdbcSchemas = List(
          JDBCSchema(
            catalog = Some("business"),
            schema = "public",
            tables = List(
              JDBCTable(
                "user",
                List(TableColumn("id", None), TableColumn("email", None)),
                None,
                None,
                Map.empty,
                None,
                None
              ),
              JDBCTable("product", Nil, None, None, Map.empty, None, None),
              JDBCTable("*", Nil, None, None, Map.empty, None, None)
            ),
            tableTypes = List(
              "TABLE",
              "VIEW"
            ),
            template = Some("/my-templates/domain-template.yml"),
            pattern = Some("{{schema}}-{{table}}.*"),
            fullExport = Some(true),
            sanitizeName = Some(true)
          )
        ),
        default = Some(
          JDBCSchema(
            catalog = Some("business"),
            schema = "public",
            tables = Nil,
            tableTypes = List(
              "TABLE",
              "VIEW"
            ),
            template = Some("/my-templates/domain-template.yml"),
            pattern = Some("{{schema}}-{{table}}.*"),
            fullExport = Some(true),
            sanitizeName = Some(true)
          )
        )
      )
    }
  }

  "JDBCSchemas" should "deserialize with default value" in {
    new WithSettings() {
      val input =
        """
          |extract:
          |  connectionRef: "test-pg" # Connection name as defined in the connections section of the application.conf file
          |  globalJdbcSchema:
          |    catalog: "business" # Optional catalog name in the target database
          |    template: "/my-templates/domain-template.yml" # Metadata to use for the generated YML file.
          |    pattern: "{{schema}}-{{table}}.*"
          |  jdbcSchemas:
          |    - tables:
          |        - name: "user"
          |          columns: # optional list of columns, if not present all columns should be exported.
          |            - id
          |            - email
          |        - name: product # All columns should be exported
          |        - name: "*" # Ignore any other table spec. Just export all tables
          |""".stripMargin
      val jdbcMapping = File.newTemporaryFile()
      jdbcMapping.overwrite(input)

      val jdbcSchemas =
        YamlSerializer.deserializeJDBCSchemas(jdbcMapping.contentAsString, jdbcMapping.pathAsString)
      assert(jdbcSchemas.jdbcSchemas.nonEmpty)
      jdbcSchemas shouldBe JDBCSchemas(
        connectionRef = Some("test-pg"),
        jdbcSchemas = List(
          JDBCSchema(
            catalog = Some("business"),
            tables = List(
              JDBCTable(
                "user",
                List(TableColumn("id", None), TableColumn("email", None)),
                None,
                None,
                Map.empty,
                None,
                None
              ),
              JDBCTable("product", Nil, None, None, Map.empty, None, None),
              JDBCTable("*", Nil, None, None, Map.empty, None, None)
            ),
            tableTypes = List(
              "TABLE",
              "VIEW",
              "SYSTEM TABLE",
              "GLOBAL TEMPORARY",
              "LOCAL TEMPORARY",
              "ALIAS",
              "SYNONYM"
            ),
            template = Some("/my-templates/domain-template.yml"),
            pattern = Some("{{schema}}-{{table}}.*"),
            fullExport = Some(false),
            sanitizeName = Some(false)
          )
        ),
        default = Some(
          JDBCSchema(
            catalog = Some("business"),
            tables = Nil,
            tableTypes = Nil,
            template = Some("/my-templates/domain-template.yml"),
            pattern = Some("{{schema}}-{{table}}.*")
          )
        )
      )
    }
  }

  "JDBC2Yml of some columns" should "should generate only the tables and columns requested" in {
    new WithSettings() {
      val jdbcOptions = settings.appConfig.connections("test-pg")
      val conn = DriverManager.getConnection(
        jdbcOptions.options("url"),
        jdbcOptions.options("user"),
        jdbcOptions.options("password")
      )
      val sql: String =
        """
          |drop view if exists test_view1;
          |drop table if exists test_table1;
          |create table test_table1(ID INT PRIMARY KEY,NAME VARCHAR(500));
          |insert into test_table1 values (1,'A');""".stripMargin
      val st = conn.createStatement()
      st.execute(sql)
      val rs = st.executeQuery("select * from test_table1")
      rs.next
      val row1InsertionCheck = (1 == rs.getInt("ID")) && ("A" == rs.getString("NAME"))
      assert(row1InsertionCheck, "Data not inserted")
      implicit val fjp: Option[ForkJoinTaskSupport] = ExtractUtils.createForkSupport()
      val tmpDir = File.newTemporaryDirectory()
      new ExtractJDBCSchema(new SchemaHandler(settings.storageHandler())).extractSchema(
        JDBCSchema(
          None,
          "PUBLIC",
          None,
          None,
          List(
            JDBCTable(
              "TEST_TABLE1",
              List(TableColumn("id", None)),
              None,
              None,
              Map.empty,
              None,
              None
            )
          )
        ).fillWithDefaultValues(),
<<<<<<< HEAD
        settings.appConfig.connections("test-pg").options,
=======
        settings.appConfig.connections("test-h2"),
>>>>>>> f7957a98
        tmpDir,
        None,
        None
      )
      val publicPath = tmpDir / "PUBLIC/_config.sl.yml"
      val domain =
        YamlSerializer.deserializeDomain(
          publicPath.contentAsString,
          publicPath.pathAsString
        ) match {
          case Success(domain) => domain
          case Failure(e)      => throw e
        }
      assert(domain.name == "PUBLIC")
      val tableFile = tmpDir / "PUBLIC" / "TEST_TABLE1.sl.yml"
      val table =
        YamlSerializer
          .deserializeSchemaRefs(tableFile.contentAsString, tableFile.pathAsString)
          .tables
          .head
      table.attributes
        .map(_.name) should contain theSameElementsAs Set("id")
      table.attributes.map(_.`type`) should contain theSameElementsAs Set("long")
      table.primaryKey should contain("id")
    }
  }

  "JDBC2Yml with foreign keys" should "detect the foreign keys" in {
    new WithSettings() {
      val jdbcOptions = settings.appConfig.connections("test-pg")
      val conn = DriverManager.getConnection(
        jdbcOptions.options("url"),
        jdbcOptions.options("user"),
        jdbcOptions.options("password")
      )
      val sql: String =
        """
          |drop view if exists test_view1;
          |drop table if exists test_table1;
          |drop table if exists test_table2;
          |create table test_table1(ID INT PRIMARY KEY,NAME VARCHAR(500));
          |create table test_table2(ID INT PRIMARY KEY,TABLE1_ID INT,foreign key (TABLE1_ID) references test_table1(ID));
          |insert into test_table1 values (1,'A');
          |insert into test_table2 values (1,1);
          |insert into test_table2 values (2,1);""".stripMargin
      val st = conn.createStatement()
      st.execute(sql)
      val rs = st.executeQuery("select * from test_table1")
      rs.next
      val row1InsertionCheck = (1 == rs.getInt("ID")) && ("A" == rs.getString("NAME"))
      assert(row1InsertionCheck, "Data not inserted")
      implicit val fjp: Option[ForkJoinTaskSupport] = ExtractUtils.createForkSupport()
      val tmpDir = File.newTemporaryDirectory()
      new ExtractJDBCSchema(new SchemaHandler(settings.storageHandler())).extractSchema(
        JDBCSchema(
          None,
          "PUBLIC",
          None,
          None,
          List(JDBCTable("TEST_TABLE2", Nil, None, None, Map.empty, None, None))
        ).fillWithDefaultValues(),
<<<<<<< HEAD
        settings.appConfig.connections("test-pg").options,
=======
        settings.appConfig.connections("test-h2"),
>>>>>>> f7957a98
        tmpDir,
        None,
        None
      )
      val publicPath = tmpDir / "PUBLIC" / "_config.sl.yml"
      val domain =
        YamlSerializer.deserializeDomain(
          publicPath.contentAsString,
          publicPath.pathAsString
        ) match {
          case Success(domain) => domain
          case Failure(e)      => throw e
        }
      assert(domain.name == "PUBLIC")
      val tableFile = File(tmpDir / "PUBLIC", "TEST_TABLE2.sl.yml")
      val table =
        YamlSerializer
          .deserializeSchemaRefs(tableFile.contentAsString, tableFile.pathAsString)
          .tables
          .head
      table.attributes
        .find(_.name == "table1_id")
        .get
        .foreignKey
        .getOrElse("") should be("public.test_table1.id")
    }
  }

  "ExtractData Config" should "work" in {
    val rendered = ExtractDataCmd.usage()
    val expected =
      s"""
        |Usage: starlake extract-data [options]
        |
        |
        |Extract data from any database defined in mapping file.
        |
        |Extraction is done in parallel by default and use all the available processors. It can be changed using `parallelism` CLI config.
        |Extraction of a table can be divided in smaller chunk and fetched in parallel by defining partitionColumn and its numPartitions.
        |
        |Examples
        |========
        |
        |Objective: Extract data
        |
        |  starlake.sh extract-data --config my-config --outputDir $$PWD/output
        |
        |Objective: Plan to fetch all data but with different scheduling (once a day for all and twice a day for some) with failure recovery like behavior.
        |  starlake.sh extract-data --config my-config --outputDir $$PWD/output --includeSchemas aSchema
        |         --includeTables table1RefreshedTwiceADay,table2RefreshedTwiceADay --ifExtractedBefore "2023-04-21 12:00:00"
        |         --clean
        |
        |
        |  --config <value>         Database tables & connection info
        |  --limit <value>          Limit number of records
        |  --numPartitions <value>  parallelism level regarding partitionned tables
        |  --parallelism <value>    parallelism level of the extraction process. By default equals to the available cores: ${Runtime
          .getRuntime()
          .availableProcessors()}
        |  --ignoreExtractionFailure
        |                           Don't fail extraction job when any extraction fails.
        |  --clean                  Clean all files of table only when it is extracted.
        |  --outputDir <value>     Where to output csv files
        |  --incremental            Export only new data since last extraction.
        |  --ifExtractedBefore <value>
        |                           DateTime to compare with the last beginning extraction dateTime. If it is before that date, extraction is done else skipped.
        |  --includeSchemas schema1,schema2
        |                           Domains to include during extraction.
        |  --excludeSchemas schema1,schema2...
        |                           Domains to exclude during extraction. if `include-domains` is defined, this config is ignored.
        |  --includeTables table1,table2,table3...
        |                           Schemas to include during extraction.
        |  --excludeTables table1,table2,table3...
        |                           Schemas to exclude during extraction. if `include-schemas` is defined, this config is ignored.
        |""".stripMargin
    rendered.substring(rendered.indexOf("Usage:")).replaceAll("\\s", "") shouldEqual expected
      .replaceAll("\\s", "")
  }

  "ExtractSchema Config" should "work" in {
    val rendered = ExtractJDBCSchemaCmd.usage()
    println(rendered)
    val expected =
      """
        |Usage: starlake extract-schema [options]
        |  --config <value>        Database tables & connection info
        |  --outputDir <value>    Where to output YML files
        |  --parallelism <value>  parallelism level of the extraction process. By default equals to the available cores
        |""".stripMargin
    rendered.substring(rendered.indexOf("Usage:")).replaceAll("\\s", "") shouldEqual expected
      .replaceAll("\\s", "")
  }
}<|MERGE_RESOLUTION|>--- conflicted
+++ resolved
@@ -24,11 +24,7 @@
       testSchemaExtraction(
         JDBCSchema(None, "PUBLIC", pattern = Some("{{schema}}-{{table}}.*"))
           .fillWithDefaultValues(),
-<<<<<<< HEAD
-        settings.appConfig.connections("test-pg").options,
-=======
-        settings.appConfig.connections("test-h2"),
->>>>>>> f7957a98
+        settings.appConfig.connections("test-pg"),
         Some(domainTemplate)
       ) { case (domain, _, _) =>
         assert(domain.metadata.flatMap(_.quote).getOrElse("") == "::")
@@ -43,11 +39,7 @@
       testSchemaExtraction(
         JDBCSchema(None, "PUBLIC", pattern = Some("{{schema}}-{{table}}.*"))
           .fillWithDefaultValues(),
-<<<<<<< HEAD
-        settings.appConfig.connections("test-pg").options,
-=======
-        settings.appConfig.connections("test-h2"),
->>>>>>> f7957a98
+        settings.appConfig.connections("test-pg"),
         None
       ) { case (domain, _, _) =>
         assert(domain.metadata.isEmpty)
@@ -373,7 +365,7 @@
           List(
             JDBCTable(
               "TEST_TABLE1",
-              List(TableColumn("id", None)),
+              List(TableColumn("ID", None)),
               None,
               None,
               Map.empty,
@@ -382,11 +374,7 @@
             )
           )
         ).fillWithDefaultValues(),
-<<<<<<< HEAD
-        settings.appConfig.connections("test-pg").options,
-=======
-        settings.appConfig.connections("test-h2"),
->>>>>>> f7957a98
+        settings.appConfig.connections("test-pg"),
         tmpDir,
         None,
         None
@@ -448,11 +436,7 @@
           None,
           List(JDBCTable("TEST_TABLE2", Nil, None, None, Map.empty, None, None))
         ).fillWithDefaultValues(),
-<<<<<<< HEAD
-        settings.appConfig.connections("test-pg").options,
-=======
-        settings.appConfig.connections("test-h2"),
->>>>>>> f7957a98
+        settings.appConfig.connections("test-pg"),
         tmpDir,
         None,
         None
